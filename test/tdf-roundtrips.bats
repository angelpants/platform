#!/usr/bin/env bats

# Tests for creating and reading TDF files with various settings
# Notably, tests both 'ztdf' and 'nano' formats.

@test "examples: roundtrip Z-TDF" {
  # TODO: add subject mapping here to remove reliance on `provision fixtures`
  echo "[INFO] configure attribute with grant for local kas"
  go run ./examples --creds opentdf:secret kas add --kas http://localhost:8080 --public-key "$(<${BATS_TEST_DIRNAME}/../kas-cert.pem)"
  go run ./examples --creds opentdf:secret attributes unassign -a https://example.com/attr/attr1 -v value1
  go run ./examples --creds opentdf:secret attributes unassign -a https://example.com/attr/attr1
  go run ./examples --creds opentdf:secret attributes assign -a https://example.com/attr/attr1 -v value1 -k http://localhost:8080

  echo "[INFO] create a tdf3 format file"
  run go run ./examples encrypt "Hello Zero Trust"
  echo "[INFO] echoing output; if successful, this is just the manifest"
  echo "$output"

  echo "[INFO] Validate the manifest lists the expected kid in its KAO"
  kid=$(jq -r '.encryptionInformation.keyAccess[0].kid' <<<"${output}")
  echo "$kid"
  [ $kid = r1 ]

  echo "[INFO] decrypting..."
  run go run ./examples decrypt sensitive.txt.tdf
  echo "$output"
  printf '%s\n' "$output" | grep "Hello Zero Trust"
}

@test "examples: roundtrip nanoTDF" {
  echo "[INFO] creating nanotdf file"
<<<<<<< HEAD
  go run ./examples encrypt --autoconfigure=false -o sensitive.txt.ntdf --nano --no-kid-in-nano "Hello NanoTDF"
=======
  go run ./examples encrypt -o sensitive.txt.ntdf --nano "Hello NanoTDF"
>>>>>>> 05768134

  echo "[INFO] decrypting nanotdf..."
  go run ./examples decrypt sensitive.txt.ntdf
  go run ./examples decrypt sensitive.txt.ntdf | grep "Hello NanoTDF"
}

@test "examples: legacy key support Z-TDF" {
  echo "[INFO] validating default key is r1"
  [ $(grpcurl -plaintext "localhost:8080" "kas.AccessService/PublicKey" | jq -e -r .kid) = r1 ]

  echo "[INFO] encrypting samples"
  go run ./examples encrypt --autoconfigure=false -o sensitive-with-no-kid.txt.tdf --no-kid-in-kao "Hello Legacy"
  go run ./examples encrypt --autoconfigure=false -o sensitive-with-kid.txt.tdf "Hello with Key Identifier"

  echo "[INFO] decrypting..."
  go run ./examples decrypt sensitive-with-no-kid.txt.tdf | grep "Hello Legacy"
  go run ./examples decrypt sensitive-with-kid.txt.tdf | grep "Hello with Key Identifier"

  echo "[INFO] rotating keys"
  update_config e2 e1 r2 r1
  sleep 4
  wait_for_green

  echo "[INFO] validating default key is r2"
  [ $(grpcurl -plaintext "localhost:8080" "kas.AccessService/PublicKey" | jq -e -r .kid) = r2 ]

  echo "[INFO] decrypting after key rotation"
  go run ./examples decrypt sensitive-with-no-kid.txt.tdf | grep "Hello Legacy"
  go run ./examples decrypt sensitive-with-kid.txt.tdf | grep "Hello with Key Identifier"
}

@test "examples: legacy kas and service config format support" {
  echo "[INFO] validating default key is r1"
  [ $(grpcurl -plaintext "localhost:8080" "kas.AccessService/PublicKey" | jq -e -r .kid) = r1 ]

  echo "[INFO] encrypting samples"
  go run ./examples encrypt --autoconfigure=false -o sensitive-with-no-kid.txt.tdf --no-kid-in-kao "Hello Legacy"
  go run ./examples encrypt --autoconfigure=false -o sensitive-with-kid.txt.tdf "Hello with Key Identifier"

  echo "[INFO] decrypting..."
  go run ./examples decrypt sensitive-with-no-kid.txt.tdf | grep "Hello Legacy"
  go run ./examples decrypt sensitive-with-kid.txt.tdf | grep "Hello with Key Identifier"

  echo "[INFO] downgrading"
  downgrade_config e1 r1
  sleep 4
  wait_for_green

  echo "[INFO] validating default key is r1"
  [ $(grpcurl -plaintext "localhost:8080" "kas.AccessService/PublicKey" | jq -e -r .kid) = r1 ]

  echo "[INFO] decrypting after key rotation"
  go run ./examples decrypt sensitive-with-no-kid.txt.tdf | grep "Hello Legacy"
  go run ./examples decrypt sensitive-with-kid.txt.tdf | grep "Hello with Key Identifier"
}


wait_for_green() {
  limit=5
  for i in $(seq 1 $limit); do
    if [ $(grpcurl -plaintext "localhost:8080" "grpc.health.v1.Health.Check" | jq -e -r .status) = SERVING ]; then
      return 0
    fi
    sleep 4
  done
}

downgrade_config() {
  ec_current_key=$1
  rsa_current_key=$2
  cat >opentdf.yaml<<EOF
logger:
  level: debug
  type: text
  output: stdout
services:
  kas:
    enabled: true
    eccertid: ${ec_current_key}
    rsacertid: ${rsa_current_key}
  policy:
    enabled: true
  authorization:
    enabled: true
    ersurl: http://localhost:8080/entityresolution/resolve
    clientid: tdf-authorization-svc
    clientsecret: secret
    tokenendpoint: http://localhost:8888/auth/realms/opentdf/protocol/openid-connect/token
  entityresolution:
    enabled: true
    url: http://localhost:8888/auth
    clientid: "tdf-entity-resolution"
    clientsecret: "secret"
    realm: "opentdf"
    legacykeycloak: true
server:
  auth:
    enabled: true
    enforceDPoP: false
    audience: "http://localhost:8080"
    issuer: http://localhost:8888/auth/realms/opentdf
  cors:
    enabled: false
  cryptoProvider:
    type: standard
    standard:
      rsa:
        r1:
          private_key_path: kas-private.pem
          public_key_path: kas-cert.pem
        r2:
          private_key_path: kas-r2-private.pem
          public_key_path: kas-r2-cert.pem
      ec:
        e1:
          private_key_path: kas-ec-private.pem
          public_key_path: kas-ec-cert.pem
        e2:
          private_key_path: kas-e2-private.pem
          public_key_path: kas-e2-cert.pem
  port: 8080
opa:
  embedded: true
EOF
}

update_config() {
  ec_current_key=$1
  ec_legacy_key=$2
  rsa_current_key=$3
  rsa_legacy_key=$4

  cat >opentdf.yaml<<EOF
logger:
  level: debug
  type: text
  output: stdout
services:
  kas:
    enabled: true
    keyring:
      - kid: ${ec_current_key}
        alg: ec:secp256r1
      - kid: ${ec_legacy_key}
        alg: ec:secp256r1
        legacy: true
      - kid: ${rsa_current_key}
        alg: rsa:2048
      - kid: ${rsa_legacy_key}
        alg: rsa:2048
        legacy: true
  policy:
    enabled: true
  authorization:
    enabled: true
    ersurl: http://localhost:8080/entityresolution/resolve
    clientid: tdf-authorization-svc
    clientsecret: secret
    tokenendpoint: http://localhost:8888/auth/realms/opentdf/protocol/openid-connect/token
  entityresolution:
    enabled: true
    url: http://localhost:8888/auth
    clientid: "tdf-entity-resolution"
    clientsecret: "secret"
    realm: "opentdf"
    legacykeycloak: true
server:
  auth:
    enabled: true
    enforceDPoP: false
    audience: "http://localhost:8080"
    issuer: http://localhost:8888/auth/realms/opentdf
  cors:
    enabled: false
  cryptoProvider:
    type: standard
    standard:
      keys:
        - kid: r2
          alg: rsa:2048
          private: kas-r2-private.pem
          cert: kas-r2-cert.pem
        - kid: e2
          alg: ec:secp256r1
          private: kas-e2-private.pem
          cert: kas-e2-cert.pem
        - kid: r1
          alg: rsa:2048
          private: kas-private.pem
          cert: kas-cert.pem
        - kid: e1
          alg: ec:secp256r1
          private: kas-ec-private.pem
          cert: kas-ec-cert.pem
  port: 8080
opa:
  embedded: true
EOF
}

setup_file() {
  if [ -f opentdf.yaml ]; then
    cp opentdf.yaml opentdf-test-backup.yaml.bak
  fi
  openssl req -x509 -nodes -newkey RSA:2048 -subj "/CN=kas" -keyout kas-r2-private.pem -out kas-r2-cert.pem -days 365
  openssl ecparam -name prime256v1 >ecparams.tmp
  openssl req -x509 -nodes -newkey ec:ecparams.tmp -subj "/CN=kas" -keyout kas-e2-private.pem -out kas-e2-cert.pem -days 365
}

setup() {
  update_config e1 e1 r1 r1
  sleep 4
  wait_for_green
}

teardown() {
  rm -f sensitive*.txt.n?tdf
}

teardown_file() {
  if [ -f opentdf-test-backup.yaml.bak ]; then
    mv opentdf-test-backup.yaml.bak opentdf.yaml
  fi
}<|MERGE_RESOLUTION|>--- conflicted
+++ resolved
@@ -29,11 +29,7 @@
 
 @test "examples: roundtrip nanoTDF" {
   echo "[INFO] creating nanotdf file"
-<<<<<<< HEAD
-  go run ./examples encrypt --autoconfigure=false -o sensitive.txt.ntdf --nano --no-kid-in-nano "Hello NanoTDF"
-=======
-  go run ./examples encrypt -o sensitive.txt.ntdf --nano "Hello NanoTDF"
->>>>>>> 05768134
+  go run ./examples encrypt -o sensitive.txt.ntdf --nano --no-kid-in-nano "Hello NanoTDF"
 
   echo "[INFO] decrypting nanotdf..."
   go run ./examples decrypt sensitive.txt.ntdf
