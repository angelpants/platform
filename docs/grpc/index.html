<!DOCTYPE html>

<html>
  <head>
    <title>Protocol Documentation</title>
    <meta charset="UTF-8">
    <link rel="stylesheet" type="text/css" href="https://fonts.googleapis.com/css?family=Ubuntu:400,700,400italic"/>
    <style>
      body {
        width: 60em;
        margin: 1em auto;
        color: #222;
        font-family: "Ubuntu", sans-serif;
        padding-bottom: 4em;
      }

      h1 {
        font-weight: normal;
        border-bottom: 1px solid #aaa;
        padding-bottom: 0.5ex;
      }

      h2 {
        border-bottom: 1px solid #aaa;
        padding-bottom: 0.5ex;
        margin: 1.5em 0;
      }

      h3 {
        font-weight: normal;
        border-bottom: 1px solid #aaa;
        padding-bottom: 0.5ex;
      }

      a {
        text-decoration: none;
        color: #567e25;
      }

      table {
        width: 100%;
        font-size: 80%;
        border-collapse: collapse;
      }

      thead {
        font-weight: 700;
        background-color: #dcdcdc;
      }

      tbody tr:nth-child(even) {
        background-color: #fbfbfb;
      }

      td {
        border: 1px solid #ccc;
        padding: 0.5ex 2ex;
      }

      td p {
        text-indent: 1em;
        margin: 0;
      }

      td p:nth-child(1) {
        text-indent: 0;  
      }

       
      .field-table td:nth-child(1) {  
        width: 10em;
      }
      .field-table td:nth-child(2) {  
        width: 10em;
      }
      .field-table td:nth-child(3) {  
        width: 6em;
      }
      .field-table td:nth-child(4) {  
        width: auto;
      }

       
      .extension-table td:nth-child(1) {  
        width: 10em;
      }
      .extension-table td:nth-child(2) {  
        width: 10em;
      }
      .extension-table td:nth-child(3) {  
        width: 10em;
      }
      .extension-table td:nth-child(4) {  
        width: 5em;
      }
      .extension-table td:nth-child(5) {  
        width: auto;
      }

       
      .enum-table td:nth-child(1) {  
        width: 10em;
      }
      .enum-table td:nth-child(2) {  
        width: 10em;
      }
      .enum-table td:nth-child(3) {  
        width: auto;
      }

       
      .scalar-value-types-table tr {
        height: 3em;
      }

       
      #toc-container ul {
        list-style-type: none;
        padding-left: 1em;
        line-height: 180%;
        margin: 0;
      }
      #toc > li > a {
        font-weight: bold;
      }

       
      .file-heading {
        width: 100%;
        display: table;
        border-bottom: 1px solid #aaa;
        margin: 4em 0 1.5em 0;
      }
      .file-heading h2 {
        border: none;
        display: table-cell;
      }
      .file-heading a {
        text-align: right;
        display: table-cell;
      }

       
      .badge {
        width: 1.6em;
        height: 1.6em;
        display: inline-block;

        line-height: 1.6em;
        text-align: center;
        font-weight: bold;
        font-size: 60%;

        color: #89ba48;
        background-color: #dff0c8;

        margin: 0.5ex 1em 0.5ex -1em;
        border: 1px solid #fbfbfb;
        border-radius: 1ex;
      }
    </style>

    
    <link rel="stylesheet" type="text/css" href="stylesheet.css"/>
  </head>

  <body>

    <h1 id="title">Protocol Documentation</h1>

    <h2>Table of Contents</h2>

    <div id="toc-container">
      <ul id="toc">
        
          
          <li>
            <a href="#common%2fcommon.proto">common/common.proto</a>
            <ul>
              
                <li>
                  <a href="#common.Metadata"><span class="badge">M</span>Metadata</a>
                </li>
              
                <li>
                  <a href="#common.Metadata.LabelsEntry"><span class="badge">M</span>Metadata.LabelsEntry</a>
                </li>
              
                <li>
                  <a href="#common.MetadataMutable"><span class="badge">M</span>MetadataMutable</a>
                </li>
              
                <li>
                  <a href="#common.MetadataMutable.LabelsEntry"><span class="badge">M</span>MetadataMutable.LabelsEntry</a>
                </li>
              
              
                <li>
                  <a href="#common.ActiveStateEnum"><span class="badge">E</span>ActiveStateEnum</a>
                </li>
              
                <li>
                  <a href="#common.MetadataUpdateEnum"><span class="badge">E</span>MetadataUpdateEnum</a>
                </li>
              
              
              
            </ul>
          </li>
        
          
          <li>
            <a href="#kasregistry%2fkey_access_server_registry.proto">kasregistry/key_access_server_registry.proto</a>
            <ul>
              
                <li>
                  <a href="#kasregistry.CreateKeyAccessServerRequest"><span class="badge">M</span>CreateKeyAccessServerRequest</a>
                </li>
              
                <li>
                  <a href="#kasregistry.CreateKeyAccessServerResponse"><span class="badge">M</span>CreateKeyAccessServerResponse</a>
                </li>
              
                <li>
                  <a href="#kasregistry.DeleteKeyAccessServerRequest"><span class="badge">M</span>DeleteKeyAccessServerRequest</a>
                </li>
              
                <li>
                  <a href="#kasregistry.DeleteKeyAccessServerResponse"><span class="badge">M</span>DeleteKeyAccessServerResponse</a>
                </li>
              
                <li>
                  <a href="#kasregistry.GetKeyAccessServerRequest"><span class="badge">M</span>GetKeyAccessServerRequest</a>
                </li>
              
                <li>
                  <a href="#kasregistry.GetKeyAccessServerResponse"><span class="badge">M</span>GetKeyAccessServerResponse</a>
                </li>
              
                <li>
                  <a href="#kasregistry.KeyAccessServer"><span class="badge">M</span>KeyAccessServer</a>
                </li>
              
                <li>
                  <a href="#kasregistry.ListKeyAccessServersRequest"><span class="badge">M</span>ListKeyAccessServersRequest</a>
                </li>
              
                <li>
                  <a href="#kasregistry.ListKeyAccessServersResponse"><span class="badge">M</span>ListKeyAccessServersResponse</a>
                </li>
              
                <li>
                  <a href="#kasregistry.PublicKey"><span class="badge">M</span>PublicKey</a>
                </li>
              
                <li>
                  <a href="#kasregistry.UpdateKeyAccessServerRequest"><span class="badge">M</span>UpdateKeyAccessServerRequest</a>
                </li>
              
                <li>
                  <a href="#kasregistry.UpdateKeyAccessServerResponse"><span class="badge">M</span>UpdateKeyAccessServerResponse</a>
                </li>
              
              
              
              
                <li>
                  <a href="#kasregistry.KeyAccessServerRegistryService"><span class="badge">S</span>KeyAccessServerRegistryService</a>
                </li>
              
            </ul>
          </li>
        
          
          <li>
            <a href="#policy%2fobjects.proto">policy/objects.proto</a>
            <ul>
              
                <li>
                  <a href="#policy.Action"><span class="badge">M</span>Action</a>
                </li>
              
                <li>
                  <a href="#policy.Attribute"><span class="badge">M</span>Attribute</a>
                </li>
              
                <li>
                  <a href="#policy.Condition"><span class="badge">M</span>Condition</a>
                </li>
              
                <li>
                  <a href="#policy.ConditionGroup"><span class="badge">M</span>ConditionGroup</a>
                </li>
              
                <li>
                  <a href="#policy.Namespace"><span class="badge">M</span>Namespace</a>
                </li>
              
                <li>
                  <a href="#policy.ResourceMapping"><span class="badge">M</span>ResourceMapping</a>
                </li>
              
                <li>
                  <a href="#policy.SubjectConditionSet"><span class="badge">M</span>SubjectConditionSet</a>
                </li>
              
                <li>
                  <a href="#policy.SubjectMapping"><span class="badge">M</span>SubjectMapping</a>
                </li>
              
                <li>
                  <a href="#policy.SubjectProperty"><span class="badge">M</span>SubjectProperty</a>
                </li>
              
                <li>
                  <a href="#policy.SubjectSet"><span class="badge">M</span>SubjectSet</a>
                </li>
              
                <li>
                  <a href="#policy.Value"><span class="badge">M</span>Value</a>
                </li>
              
              
                <li>
                  <a href="#policy.Action.StandardAction"><span class="badge">E</span>Action.StandardAction</a>
                </li>
              
                <li>
                  <a href="#policy.AttributeRuleTypeEnum"><span class="badge">E</span>AttributeRuleTypeEnum</a>
                </li>
              
                <li>
                  <a href="#policy.ConditionBooleanTypeEnum"><span class="badge">E</span>ConditionBooleanTypeEnum</a>
                </li>
              
                <li>
                  <a href="#policy.SubjectMappingOperatorEnum"><span class="badge">E</span>SubjectMappingOperatorEnum</a>
                </li>
              
              
              
            </ul>
          </li>
        
          
          <li>
            <a href="#authorization%2fauthorization.proto">authorization/authorization.proto</a>
            <ul>
              
                <li>
                  <a href="#authorization.DecisionRequest"><span class="badge">M</span>DecisionRequest</a>
                </li>
              
                <li>
                  <a href="#authorization.DecisionResponse"><span class="badge">M</span>DecisionResponse</a>
                </li>
              
                <li>
                  <a href="#authorization.Entity"><span class="badge">M</span>Entity</a>
                </li>
              
                <li>
                  <a href="#authorization.EntityChain"><span class="badge">M</span>EntityChain</a>
                </li>
              
                <li>
                  <a href="#authorization.EntityCustom"><span class="badge">M</span>EntityCustom</a>
                </li>
              
                <li>
                  <a href="#authorization.EntityEntitlements"><span class="badge">M</span>EntityEntitlements</a>
                </li>
              
                <li>
                  <a href="#authorization.GetDecisionsRequest"><span class="badge">M</span>GetDecisionsRequest</a>
                </li>
              
                <li>
                  <a href="#authorization.GetDecisionsResponse"><span class="badge">M</span>GetDecisionsResponse</a>
                </li>
              
                <li>
                  <a href="#authorization.GetEntitlementsRequest"><span class="badge">M</span>GetEntitlementsRequest</a>
                </li>
              
                <li>
                  <a href="#authorization.GetEntitlementsResponse"><span class="badge">M</span>GetEntitlementsResponse</a>
                </li>
              
                <li>
                  <a href="#authorization.ResourceAttribute"><span class="badge">M</span>ResourceAttribute</a>
                </li>
              
              
                <li>
                  <a href="#authorization.DecisionResponse.Decision"><span class="badge">E</span>DecisionResponse.Decision</a>
                </li>
              
              
              
                <li>
                  <a href="#authorization.AuthorizationService"><span class="badge">S</span>AuthorizationService</a>
                </li>
              
            </ul>
          </li>
        
          
          <li>
            <a href="#authorization%2fidp_plugin.proto">authorization/idp_plugin.proto</a>
            <ul>
              
                <li>
                  <a href="#authorization.EntityNotFoundError"><span class="badge">M</span>EntityNotFoundError</a>
                </li>
              
                <li>
                  <a href="#authorization.IdpConfig"><span class="badge">M</span>IdpConfig</a>
                </li>
              
                <li>
                  <a href="#authorization.IdpEntityRepresentation"><span class="badge">M</span>IdpEntityRepresentation</a>
                </li>
              
                <li>
                  <a href="#authorization.IdpPluginRequest"><span class="badge">M</span>IdpPluginRequest</a>
                </li>
              
                <li>
                  <a href="#authorization.IdpPluginResponse"><span class="badge">M</span>IdpPluginResponse</a>
                </li>
              
              
              
              
            </ul>
          </li>
        
          
          <li>
            <a href="#kas%2fkas.proto">kas/kas.proto</a>
            <ul>
              
                <li>
                  <a href="#kas.InfoRequest"><span class="badge">M</span>InfoRequest</a>
                </li>
              
                <li>
                  <a href="#kas.InfoResponse"><span class="badge">M</span>InfoResponse</a>
                </li>
              
                <li>
                  <a href="#kas.LegacyPublicKeyRequest"><span class="badge">M</span>LegacyPublicKeyRequest</a>
                </li>
              
                <li>
                  <a href="#kas.PublicKeyRequest"><span class="badge">M</span>PublicKeyRequest</a>
                </li>
              
                <li>
                  <a href="#kas.PublicKeyResponse"><span class="badge">M</span>PublicKeyResponse</a>
                </li>
              
                <li>
                  <a href="#kas.RewrapRequest"><span class="badge">M</span>RewrapRequest</a>
                </li>
              
                <li>
                  <a href="#kas.RewrapResponse"><span class="badge">M</span>RewrapResponse</a>
                </li>
              
                <li>
                  <a href="#kas.RewrapResponse.MetadataEntry"><span class="badge">M</span>RewrapResponse.MetadataEntry</a>
                </li>
              
              
              
              
                <li>
                  <a href="#kas.AccessService"><span class="badge">S</span>AccessService</a>
                </li>
              
            </ul>
          </li>
        
          
          <li>
            <a href="#policy%2fselectors.proto">policy/selectors.proto</a>
            <ul>
              
                <li>
                  <a href="#policy.AttributeDefinitionSelector"><span class="badge">M</span>AttributeDefinitionSelector</a>
                </li>
              
                <li>
                  <a href="#policy.AttributeDefinitionSelector.NamespaceSelector"><span class="badge">M</span>AttributeDefinitionSelector.NamespaceSelector</a>
                </li>
              
                <li>
                  <a href="#policy.AttributeDefinitionSelector.ValueSelector"><span class="badge">M</span>AttributeDefinitionSelector.ValueSelector</a>
                </li>
              
                <li>
                  <a href="#policy.AttributeNamespaceSelector"><span class="badge">M</span>AttributeNamespaceSelector</a>
                </li>
              
                <li>
                  <a href="#policy.AttributeNamespaceSelector.AttributeSelector"><span class="badge">M</span>AttributeNamespaceSelector.AttributeSelector</a>
                </li>
              
                <li>
                  <a href="#policy.AttributeNamespaceSelector.AttributeSelector.ValueSelector"><span class="badge">M</span>AttributeNamespaceSelector.AttributeSelector.ValueSelector</a>
                </li>
              
                <li>
                  <a href="#policy.AttributeValueSelector"><span class="badge">M</span>AttributeValueSelector</a>
                </li>
              
                <li>
                  <a href="#policy.AttributeValueSelector.AttributeSelector"><span class="badge">M</span>AttributeValueSelector.AttributeSelector</a>
                </li>
              
                <li>
                  <a href="#policy.AttributeValueSelector.AttributeSelector.NamespaceSelector"><span class="badge">M</span>AttributeValueSelector.AttributeSelector.NamespaceSelector</a>
                </li>
              
              
              
              
            </ul>
          </li>
        
          
          <li>
            <a href="#policy%2fattributes%2fattributes.proto">policy/attributes/attributes.proto</a>
            <ul>
              
                <li>
                  <a href="#policy.attributes.AssignKeyAccessServerToAttributeRequest"><span class="badge">M</span>AssignKeyAccessServerToAttributeRequest</a>
                </li>
              
                <li>
                  <a href="#policy.attributes.AssignKeyAccessServerToAttributeResponse"><span class="badge">M</span>AssignKeyAccessServerToAttributeResponse</a>
                </li>
              
                <li>
                  <a href="#policy.attributes.AssignKeyAccessServerToValueRequest"><span class="badge">M</span>AssignKeyAccessServerToValueRequest</a>
                </li>
              
                <li>
                  <a href="#policy.attributes.AssignKeyAccessServerToValueResponse"><span class="badge">M</span>AssignKeyAccessServerToValueResponse</a>
                </li>
              
                <li>
                  <a href="#policy.attributes.AttributeKeyAccessServer"><span class="badge">M</span>AttributeKeyAccessServer</a>
                </li>
              
                <li>
                  <a href="#policy.attributes.CreateAttributeRequest"><span class="badge">M</span>CreateAttributeRequest</a>
                </li>
              
                <li>
                  <a href="#policy.attributes.CreateAttributeResponse"><span class="badge">M</span>CreateAttributeResponse</a>
                </li>
              
                <li>
                  <a href="#policy.attributes.CreateAttributeValueRequest"><span class="badge">M</span>CreateAttributeValueRequest</a>
                </li>
              
                <li>
                  <a href="#policy.attributes.CreateAttributeValueResponse"><span class="badge">M</span>CreateAttributeValueResponse</a>
                </li>
              
                <li>
                  <a href="#policy.attributes.DeactivateAttributeRequest"><span class="badge">M</span>DeactivateAttributeRequest</a>
                </li>
              
                <li>
                  <a href="#policy.attributes.DeactivateAttributeResponse"><span class="badge">M</span>DeactivateAttributeResponse</a>
                </li>
              
                <li>
                  <a href="#policy.attributes.DeactivateAttributeValueRequest"><span class="badge">M</span>DeactivateAttributeValueRequest</a>
                </li>
              
                <li>
                  <a href="#policy.attributes.DeactivateAttributeValueResponse"><span class="badge">M</span>DeactivateAttributeValueResponse</a>
                </li>
              
                <li>
                  <a href="#policy.attributes.GetAttributeRequest"><span class="badge">M</span>GetAttributeRequest</a>
                </li>
              
                <li>
                  <a href="#policy.attributes.GetAttributeResponse"><span class="badge">M</span>GetAttributeResponse</a>
                </li>
              
                <li>
                  <a href="#policy.attributes.GetAttributeValueRequest"><span class="badge">M</span>GetAttributeValueRequest</a>
                </li>
              
                <li>
                  <a href="#policy.attributes.GetAttributeValueResponse"><span class="badge">M</span>GetAttributeValueResponse</a>
                </li>
              
                <li>
                  <a href="#policy.attributes.GetAttributeValuesByFqnsRequest"><span class="badge">M</span>GetAttributeValuesByFqnsRequest</a>
                </li>
              
                <li>
                  <a href="#policy.attributes.GetAttributeValuesByFqnsResponse"><span class="badge">M</span>GetAttributeValuesByFqnsResponse</a>
                </li>
              
                <li>
                  <a href="#policy.attributes.GetAttributeValuesByFqnsResponse.AttributeAndValue"><span class="badge">M</span>GetAttributeValuesByFqnsResponse.AttributeAndValue</a>
                </li>
              
                <li>
                  <a href="#policy.attributes.GetAttributeValuesByFqnsResponse.FqnAttributeValuesEntry"><span class="badge">M</span>GetAttributeValuesByFqnsResponse.FqnAttributeValuesEntry</a>
                </li>
              
                <li>
                  <a href="#policy.attributes.ListAttributeValuesRequest"><span class="badge">M</span>ListAttributeValuesRequest</a>
                </li>
              
                <li>
                  <a href="#policy.attributes.ListAttributeValuesResponse"><span class="badge">M</span>ListAttributeValuesResponse</a>
                </li>
              
                <li>
                  <a href="#policy.attributes.ListAttributesRequest"><span class="badge">M</span>ListAttributesRequest</a>
                </li>
              
                <li>
                  <a href="#policy.attributes.ListAttributesResponse"><span class="badge">M</span>ListAttributesResponse</a>
                </li>
              
                <li>
                  <a href="#policy.attributes.RemoveKeyAccessServerFromAttributeRequest"><span class="badge">M</span>RemoveKeyAccessServerFromAttributeRequest</a>
                </li>
              
                <li>
                  <a href="#policy.attributes.RemoveKeyAccessServerFromAttributeResponse"><span class="badge">M</span>RemoveKeyAccessServerFromAttributeResponse</a>
                </li>
              
                <li>
                  <a href="#policy.attributes.RemoveKeyAccessServerFromValueRequest"><span class="badge">M</span>RemoveKeyAccessServerFromValueRequest</a>
                </li>
              
                <li>
                  <a href="#policy.attributes.RemoveKeyAccessServerFromValueResponse"><span class="badge">M</span>RemoveKeyAccessServerFromValueResponse</a>
                </li>
              
                <li>
                  <a href="#policy.attributes.UpdateAttributeRequest"><span class="badge">M</span>UpdateAttributeRequest</a>
                </li>
              
                <li>
                  <a href="#policy.attributes.UpdateAttributeResponse"><span class="badge">M</span>UpdateAttributeResponse</a>
                </li>
              
                <li>
                  <a href="#policy.attributes.UpdateAttributeValueRequest"><span class="badge">M</span>UpdateAttributeValueRequest</a>
                </li>
              
                <li>
                  <a href="#policy.attributes.UpdateAttributeValueResponse"><span class="badge">M</span>UpdateAttributeValueResponse</a>
                </li>
              
                <li>
                  <a href="#policy.attributes.ValueKeyAccessServer"><span class="badge">M</span>ValueKeyAccessServer</a>
                </li>
              
              
              
              
                <li>
                  <a href="#policy.attributes.AttributesService"><span class="badge">S</span>AttributesService</a>
                </li>
              
            </ul>
          </li>
        
          
          <li>
            <a href="#policy%2fnamespaces%2fnamespaces.proto">policy/namespaces/namespaces.proto</a>
            <ul>
              
                <li>
                  <a href="#policy.namespaces.CreateNamespaceRequest"><span class="badge">M</span>CreateNamespaceRequest</a>
                </li>
              
                <li>
                  <a href="#policy.namespaces.CreateNamespaceResponse"><span class="badge">M</span>CreateNamespaceResponse</a>
                </li>
              
                <li>
                  <a href="#policy.namespaces.DeactivateNamespaceRequest"><span class="badge">M</span>DeactivateNamespaceRequest</a>
                </li>
              
                <li>
                  <a href="#policy.namespaces.DeactivateNamespaceResponse"><span class="badge">M</span>DeactivateNamespaceResponse</a>
                </li>
              
                <li>
                  <a href="#policy.namespaces.GetNamespaceRequest"><span class="badge">M</span>GetNamespaceRequest</a>
                </li>
              
                <li>
                  <a href="#policy.namespaces.GetNamespaceResponse"><span class="badge">M</span>GetNamespaceResponse</a>
                </li>
              
                <li>
                  <a href="#policy.namespaces.ListNamespacesRequest"><span class="badge">M</span>ListNamespacesRequest</a>
                </li>
              
                <li>
                  <a href="#policy.namespaces.ListNamespacesResponse"><span class="badge">M</span>ListNamespacesResponse</a>
                </li>
              
                <li>
                  <a href="#policy.namespaces.UpdateNamespaceRequest"><span class="badge">M</span>UpdateNamespaceRequest</a>
                </li>
              
                <li>
                  <a href="#policy.namespaces.UpdateNamespaceResponse"><span class="badge">M</span>UpdateNamespaceResponse</a>
                </li>
              
              
              
              
                <li>
                  <a href="#policy.namespaces.NamespaceService"><span class="badge">S</span>NamespaceService</a>
                </li>
              
            </ul>
          </li>
        
          
          <li>
            <a href="#policy%2fresourcemapping%2fresource_mapping.proto">policy/resourcemapping/resource_mapping.proto</a>
            <ul>
              
                <li>
                  <a href="#policy.resourcemapping.CreateResourceMappingRequest"><span class="badge">M</span>CreateResourceMappingRequest</a>
                </li>
              
                <li>
                  <a href="#policy.resourcemapping.CreateResourceMappingResponse"><span class="badge">M</span>CreateResourceMappingResponse</a>
                </li>
              
                <li>
                  <a href="#policy.resourcemapping.DeleteResourceMappingRequest"><span class="badge">M</span>DeleteResourceMappingRequest</a>
                </li>
              
                <li>
                  <a href="#policy.resourcemapping.DeleteResourceMappingResponse"><span class="badge">M</span>DeleteResourceMappingResponse</a>
                </li>
              
                <li>
                  <a href="#policy.resourcemapping.GetResourceMappingRequest"><span class="badge">M</span>GetResourceMappingRequest</a>
                </li>
              
                <li>
                  <a href="#policy.resourcemapping.GetResourceMappingResponse"><span class="badge">M</span>GetResourceMappingResponse</a>
                </li>
              
                <li>
                  <a href="#policy.resourcemapping.ListResourceMappingsRequest"><span class="badge">M</span>ListResourceMappingsRequest</a>
                </li>
              
                <li>
                  <a href="#policy.resourcemapping.ListResourceMappingsResponse"><span class="badge">M</span>ListResourceMappingsResponse</a>
                </li>
              
                <li>
                  <a href="#policy.resourcemapping.UpdateResourceMappingRequest"><span class="badge">M</span>UpdateResourceMappingRequest</a>
                </li>
              
                <li>
                  <a href="#policy.resourcemapping.UpdateResourceMappingResponse"><span class="badge">M</span>UpdateResourceMappingResponse</a>
                </li>
              
              
              
              
                <li>
                  <a href="#policy.resourcemapping.ResourceMappingService"><span class="badge">S</span>ResourceMappingService</a>
                </li>
              
            </ul>
          </li>
        
          
          <li>
            <a href="#policy%2fsubjectmapping%2fsubject_mapping.proto">policy/subjectmapping/subject_mapping.proto</a>
            <ul>
              
                <li>
                  <a href="#policy.subjectmapping.CreateSubjectConditionSetRequest"><span class="badge">M</span>CreateSubjectConditionSetRequest</a>
                </li>
              
                <li>
                  <a href="#policy.subjectmapping.CreateSubjectConditionSetResponse"><span class="badge">M</span>CreateSubjectConditionSetResponse</a>
                </li>
              
                <li>
                  <a href="#policy.subjectmapping.CreateSubjectMappingRequest"><span class="badge">M</span>CreateSubjectMappingRequest</a>
                </li>
              
                <li>
                  <a href="#policy.subjectmapping.CreateSubjectMappingResponse"><span class="badge">M</span>CreateSubjectMappingResponse</a>
                </li>
              
                <li>
                  <a href="#policy.subjectmapping.DeleteSubjectConditionSetRequest"><span class="badge">M</span>DeleteSubjectConditionSetRequest</a>
                </li>
              
                <li>
                  <a href="#policy.subjectmapping.DeleteSubjectConditionSetResponse"><span class="badge">M</span>DeleteSubjectConditionSetResponse</a>
                </li>
              
                <li>
                  <a href="#policy.subjectmapping.DeleteSubjectMappingRequest"><span class="badge">M</span>DeleteSubjectMappingRequest</a>
                </li>
              
                <li>
                  <a href="#policy.subjectmapping.DeleteSubjectMappingResponse"><span class="badge">M</span>DeleteSubjectMappingResponse</a>
                </li>
              
                <li>
                  <a href="#policy.subjectmapping.GetSubjectConditionSetRequest"><span class="badge">M</span>GetSubjectConditionSetRequest</a>
                </li>
              
                <li>
                  <a href="#policy.subjectmapping.GetSubjectConditionSetResponse"><span class="badge">M</span>GetSubjectConditionSetResponse</a>
                </li>
              
                <li>
                  <a href="#policy.subjectmapping.GetSubjectMappingRequest"><span class="badge">M</span>GetSubjectMappingRequest</a>
                </li>
              
                <li>
                  <a href="#policy.subjectmapping.GetSubjectMappingResponse"><span class="badge">M</span>GetSubjectMappingResponse</a>
                </li>
              
                <li>
                  <a href="#policy.subjectmapping.ListSubjectConditionSetsRequest"><span class="badge">M</span>ListSubjectConditionSetsRequest</a>
                </li>
              
                <li>
                  <a href="#policy.subjectmapping.ListSubjectConditionSetsResponse"><span class="badge">M</span>ListSubjectConditionSetsResponse</a>
                </li>
              
                <li>
                  <a href="#policy.subjectmapping.ListSubjectMappingsRequest"><span class="badge">M</span>ListSubjectMappingsRequest</a>
                </li>
              
                <li>
                  <a href="#policy.subjectmapping.ListSubjectMappingsResponse"><span class="badge">M</span>ListSubjectMappingsResponse</a>
                </li>
              
                <li>
                  <a href="#policy.subjectmapping.MatchSubjectMappingsRequest"><span class="badge">M</span>MatchSubjectMappingsRequest</a>
                </li>
              
                <li>
                  <a href="#policy.subjectmapping.MatchSubjectMappingsResponse"><span class="badge">M</span>MatchSubjectMappingsResponse</a>
                </li>
              
                <li>
                  <a href="#policy.subjectmapping.SubjectConditionSetCreate"><span class="badge">M</span>SubjectConditionSetCreate</a>
                </li>
              
                <li>
                  <a href="#policy.subjectmapping.UpdateSubjectConditionSetRequest"><span class="badge">M</span>UpdateSubjectConditionSetRequest</a>
                </li>
              
                <li>
                  <a href="#policy.subjectmapping.UpdateSubjectConditionSetResponse"><span class="badge">M</span>UpdateSubjectConditionSetResponse</a>
                </li>
              
                <li>
                  <a href="#policy.subjectmapping.UpdateSubjectMappingRequest"><span class="badge">M</span>UpdateSubjectMappingRequest</a>
                </li>
              
                <li>
                  <a href="#policy.subjectmapping.UpdateSubjectMappingResponse"><span class="badge">M</span>UpdateSubjectMappingResponse</a>
                </li>
              
              
              
              
                <li>
                  <a href="#policy.subjectmapping.SubjectMappingService"><span class="badge">S</span>SubjectMappingService</a>
                </li>
              
            </ul>
          </li>
        
          
          <li>
            <a href="#wellknownconfiguration%2fwellknown_configuration.proto">wellknownconfiguration/wellknown_configuration.proto</a>
            <ul>
              
                <li>
                  <a href="#wellknownconfiguration.GetWellKnownConfigurationRequest"><span class="badge">M</span>GetWellKnownConfigurationRequest</a>
                </li>
              
                <li>
                  <a href="#wellknownconfiguration.GetWellKnownConfigurationResponse"><span class="badge">M</span>GetWellKnownConfigurationResponse</a>
                </li>
              
                <li>
                  <a href="#wellknownconfiguration.WellKnownConfig"><span class="badge">M</span>WellKnownConfig</a>
                </li>
              
                <li>
                  <a href="#wellknownconfiguration.WellKnownConfig.ConfigurationEntry"><span class="badge">M</span>WellKnownConfig.ConfigurationEntry</a>
                </li>
              
              
              
              
                <li>
                  <a href="#wellknownconfiguration.WellKnownService"><span class="badge">S</span>WellKnownService</a>
                </li>
              
            </ul>
          </li>
        
        <li><a href="#scalar-value-types">Scalar Value Types</a></li>
      </ul>
    </div>

    
      
      <div class="file-heading">
        <h2 id="common/common.proto">common/common.proto</h2><a href="#title">Top</a>
      </div>
      <p></p>

      
        <h3 id="common.Metadata">Metadata</h3>
        <p>Struct to uniquely identify a resource with optional additional metadata</p>

        
          <table class="field-table">
            <thead>
              <tr><td>Field</td><td>Type</td><td>Label</td><td>Description</td></tr>
            </thead>
            <tbody>
              
                <tr>
                  <td>created_at</td>
                  <td><a href="#google.protobuf.Timestamp">google.protobuf.Timestamp</a></td>
                  <td></td>
                  <td><p>created_at set by server (entity who created will recorded in an audit event) </p></td>
                </tr>
              
                <tr>
                  <td>updated_at</td>
                  <td><a href="#google.protobuf.Timestamp">google.protobuf.Timestamp</a></td>
                  <td></td>
                  <td><p>updated_at set by server (entity who updated will recorded in an audit event) </p></td>
                </tr>
              
                <tr>
                  <td>labels</td>
                  <td><a href="#common.Metadata.LabelsEntry">Metadata.LabelsEntry</a></td>
                  <td>repeated</td>
                  <td><p>optional short description </p></td>
                </tr>
              
            </tbody>
          </table>

          

        
      
        <h3 id="common.Metadata.LabelsEntry">Metadata.LabelsEntry</h3>
        <p></p>

        
          <table class="field-table">
            <thead>
              <tr><td>Field</td><td>Type</td><td>Label</td><td>Description</td></tr>
            </thead>
            <tbody>
              
                <tr>
                  <td>key</td>
                  <td><a href="#string">string</a></td>
                  <td></td>
                  <td><p> </p></td>
                </tr>
              
                <tr>
                  <td>value</td>
                  <td><a href="#string">string</a></td>
                  <td></td>
                  <td><p> </p></td>
                </tr>
              
            </tbody>
          </table>

          

        
      
        <h3 id="common.MetadataMutable">MetadataMutable</h3>
        <p></p>

        
          <table class="field-table">
            <thead>
              <tr><td>Field</td><td>Type</td><td>Label</td><td>Description</td></tr>
            </thead>
            <tbody>
              
                <tr>
                  <td>labels</td>
                  <td><a href="#common.MetadataMutable.LabelsEntry">MetadataMutable.LabelsEntry</a></td>
                  <td>repeated</td>
                  <td><p>optional labels </p></td>
                </tr>
              
            </tbody>
          </table>

          

        
      
        <h3 id="common.MetadataMutable.LabelsEntry">MetadataMutable.LabelsEntry</h3>
        <p></p>

        
          <table class="field-table">
            <thead>
              <tr><td>Field</td><td>Type</td><td>Label</td><td>Description</td></tr>
            </thead>
            <tbody>
              
                <tr>
                  <td>key</td>
                  <td><a href="#string">string</a></td>
                  <td></td>
                  <td><p> </p></td>
                </tr>
              
                <tr>
                  <td>value</td>
                  <td><a href="#string">string</a></td>
                  <td></td>
                  <td><p> </p></td>
                </tr>
              
            </tbody>
          </table>

          

        
      

      
        <h3 id="common.ActiveStateEnum">ActiveStateEnum</h3>
        <p>buflint ENUM_VALUE_PREFIX: to make sure that C++ scoping rules aren't violated when users add new enum values to an enum in a given package</p>
        <table class="enum-table">
          <thead>
            <tr><td>Name</td><td>Number</td><td>Description</td></tr>
          </thead>
          <tbody>
            
              <tr>
                <td>ACTIVE_STATE_ENUM_UNSPECIFIED</td>
                <td>0</td>
                <td><p></p></td>
              </tr>
            
              <tr>
                <td>ACTIVE_STATE_ENUM_ACTIVE</td>
                <td>1</td>
                <td><p></p></td>
              </tr>
            
              <tr>
                <td>ACTIVE_STATE_ENUM_INACTIVE</td>
                <td>2</td>
                <td><p></p></td>
              </tr>
            
              <tr>
                <td>ACTIVE_STATE_ENUM_ANY</td>
                <td>3</td>
                <td><p></p></td>
              </tr>
            
          </tbody>
        </table>
      
        <h3 id="common.MetadataUpdateEnum">MetadataUpdateEnum</h3>
        <p></p>
        <table class="enum-table">
          <thead>
            <tr><td>Name</td><td>Number</td><td>Description</td></tr>
          </thead>
          <tbody>
            
              <tr>
                <td>METADATA_UPDATE_ENUM_UNSPECIFIED</td>
                <td>0</td>
                <td><p>unspecified update type</p></td>
              </tr>
            
              <tr>
                <td>METADATA_UPDATE_ENUM_EXTEND</td>
                <td>1</td>
                <td><p>only update the fields that are provided</p></td>
              </tr>
            
              <tr>
                <td>METADATA_UPDATE_ENUM_REPLACE</td>
                <td>2</td>
                <td><p>replace the entire metadata with the provided metadata</p></td>
              </tr>
            
          </tbody>
        </table>
      

      

      
    
      
      <div class="file-heading">
        <h2 id="kasregistry/key_access_server_registry.proto">kasregistry/key_access_server_registry.proto</h2><a href="#title">Top</a>
      </div>
      <p></p>

      
        <h3 id="kasregistry.CreateKeyAccessServerRequest">CreateKeyAccessServerRequest</h3>
        <p></p>

        
          <table class="field-table">
            <thead>
              <tr><td>Field</td><td>Type</td><td>Label</td><td>Description</td></tr>
            </thead>
            <tbody>
              
                <tr>
                  <td>uri</td>
                  <td><a href="#string">string</a></td>
                  <td></td>
                  <td><p>Required </p></td>
                </tr>
              
                <tr>
                  <td>public_key</td>
                  <td><a href="#kasregistry.PublicKey">PublicKey</a></td>
                  <td></td>
                  <td><p> </p></td>
                </tr>
              
                <tr>
                  <td>metadata</td>
                  <td><a href="#common.MetadataMutable">common.MetadataMutable</a></td>
                  <td></td>
                  <td><p>Common metadata </p></td>
                </tr>
              
            </tbody>
          </table>

          

        
      
        <h3 id="kasregistry.CreateKeyAccessServerResponse">CreateKeyAccessServerResponse</h3>
        <p></p>

        
          <table class="field-table">
            <thead>
              <tr><td>Field</td><td>Type</td><td>Label</td><td>Description</td></tr>
            </thead>
            <tbody>
              
                <tr>
                  <td>key_access_server</td>
                  <td><a href="#kasregistry.KeyAccessServer">KeyAccessServer</a></td>
                  <td></td>
                  <td><p> </p></td>
                </tr>
              
            </tbody>
          </table>

          

        
      
        <h3 id="kasregistry.DeleteKeyAccessServerRequest">DeleteKeyAccessServerRequest</h3>
        <p></p>

        
          <table class="field-table">
            <thead>
              <tr><td>Field</td><td>Type</td><td>Label</td><td>Description</td></tr>
            </thead>
            <tbody>
              
                <tr>
                  <td>id</td>
                  <td><a href="#string">string</a></td>
                  <td></td>
                  <td><p> </p></td>
                </tr>
              
            </tbody>
          </table>

          

        
      
        <h3 id="kasregistry.DeleteKeyAccessServerResponse">DeleteKeyAccessServerResponse</h3>
        <p></p>

        
          <table class="field-table">
            <thead>
              <tr><td>Field</td><td>Type</td><td>Label</td><td>Description</td></tr>
            </thead>
            <tbody>
              
                <tr>
                  <td>key_access_server</td>
                  <td><a href="#kasregistry.KeyAccessServer">KeyAccessServer</a></td>
                  <td></td>
                  <td><p> </p></td>
                </tr>
              
            </tbody>
          </table>

          

        
      
        <h3 id="kasregistry.GetKeyAccessServerRequest">GetKeyAccessServerRequest</h3>
        <p></p>

        
          <table class="field-table">
            <thead>
              <tr><td>Field</td><td>Type</td><td>Label</td><td>Description</td></tr>
            </thead>
            <tbody>
              
                <tr>
                  <td>id</td>
                  <td><a href="#string">string</a></td>
                  <td></td>
                  <td><p> </p></td>
                </tr>
              
            </tbody>
          </table>

          

        
      
        <h3 id="kasregistry.GetKeyAccessServerResponse">GetKeyAccessServerResponse</h3>
        <p></p>

        
          <table class="field-table">
            <thead>
              <tr><td>Field</td><td>Type</td><td>Label</td><td>Description</td></tr>
            </thead>
            <tbody>
              
                <tr>
                  <td>key_access_server</td>
                  <td><a href="#kasregistry.KeyAccessServer">KeyAccessServer</a></td>
                  <td></td>
                  <td><p> </p></td>
                </tr>
              
            </tbody>
          </table>

          

        
      
        <h3 id="kasregistry.KeyAccessServer">KeyAccessServer</h3>
        <p>Descriptor for a KAS</p>

        
          <table class="field-table">
            <thead>
              <tr><td>Field</td><td>Type</td><td>Label</td><td>Description</td></tr>
            </thead>
            <tbody>
              
                <tr>
                  <td>id</td>
                  <td><a href="#string">string</a></td>
                  <td></td>
                  <td><p> </p></td>
                </tr>
              
                <tr>
                  <td>uri</td>
                  <td><a href="#string">string</a></td>
                  <td></td>
                  <td><p>Address of a KAS instance </p></td>
                </tr>
              
                <tr>
                  <td>public_key</td>
                  <td><a href="#kasregistry.PublicKey">PublicKey</a></td>
                  <td></td>
                  <td><p> </p></td>
                </tr>
              
                <tr>
                  <td>metadata</td>
                  <td><a href="#common.Metadata">common.Metadata</a></td>
                  <td></td>
                  <td><p>Common metadata </p></td>
                </tr>
              
            </tbody>
          </table>

          

        
      
        <h3 id="kasregistry.ListKeyAccessServersRequest">ListKeyAccessServersRequest</h3>
        <p></p>

        

        
      
        <h3 id="kasregistry.ListKeyAccessServersResponse">ListKeyAccessServersResponse</h3>
        <p></p>

        
          <table class="field-table">
            <thead>
              <tr><td>Field</td><td>Type</td><td>Label</td><td>Description</td></tr>
            </thead>
            <tbody>
              
                <tr>
                  <td>key_access_servers</td>
                  <td><a href="#kasregistry.KeyAccessServer">KeyAccessServer</a></td>
                  <td>repeated</td>
                  <td><p> </p></td>
                </tr>
              
            </tbody>
          </table>

          

        
      
        <h3 id="kasregistry.PublicKey">PublicKey</h3>
        <p></p>

        
          <table class="field-table">
            <thead>
              <tr><td>Field</td><td>Type</td><td>Label</td><td>Description</td></tr>
            </thead>
            <tbody>
              
                <tr>
                  <td>remote</td>
                  <td><a href="#string">string</a></td>
                  <td></td>
                  <td><p>kas public key url - optional since can also be retrieved via public key </p></td>
                </tr>
              
                <tr>
                  <td>local</td>
                  <td><a href="#string">string</a></td>
                  <td></td>
                  <td><p>public key - optional since can also be retrieved via url </p></td>
                </tr>
              
            </tbody>
          </table>

          

        
      
        <h3 id="kasregistry.UpdateKeyAccessServerRequest">UpdateKeyAccessServerRequest</h3>
        <p></p>

        
          <table class="field-table">
            <thead>
              <tr><td>Field</td><td>Type</td><td>Label</td><td>Description</td></tr>
            </thead>
            <tbody>
              
                <tr>
                  <td>id</td>
                  <td><a href="#string">string</a></td>
                  <td></td>
                  <td><p>Required </p></td>
                </tr>
              
                <tr>
                  <td>uri</td>
                  <td><a href="#string">string</a></td>
                  <td></td>
                  <td><p> </p></td>
                </tr>
              
                <tr>
                  <td>public_key</td>
                  <td><a href="#kasregistry.PublicKey">PublicKey</a></td>
                  <td></td>
                  <td><p> </p></td>
                </tr>
              
                <tr>
                  <td>metadata</td>
                  <td><a href="#common.MetadataMutable">common.MetadataMutable</a></td>
                  <td></td>
                  <td><p>Common metadata </p></td>
                </tr>
              
                <tr>
                  <td>metadata_update_behavior</td>
                  <td><a href="#common.MetadataUpdateEnum">common.MetadataUpdateEnum</a></td>
                  <td></td>
                  <td><p> </p></td>
                </tr>
              
            </tbody>
          </table>

          

        
      
        <h3 id="kasregistry.UpdateKeyAccessServerResponse">UpdateKeyAccessServerResponse</h3>
        <p></p>

        
          <table class="field-table">
            <thead>
              <tr><td>Field</td><td>Type</td><td>Label</td><td>Description</td></tr>
            </thead>
            <tbody>
              
                <tr>
                  <td>key_access_server</td>
                  <td><a href="#kasregistry.KeyAccessServer">KeyAccessServer</a></td>
                  <td></td>
                  <td><p> </p></td>
                </tr>
              
            </tbody>
          </table>

          

        
      

      

      

      
        <h3 id="kasregistry.KeyAccessServerRegistryService">KeyAccessServerRegistryService</h3>
        <p></p>
        <table class="enum-table">
          <thead>
            <tr><td>Method Name</td><td>Request Type</td><td>Response Type</td><td>Description</td></tr>
          </thead>
          <tbody>
            
              <tr>
                <td>ListKeyAccessServers</td>
                <td><a href="#kasregistry.ListKeyAccessServersRequest">ListKeyAccessServersRequest</a></td>
                <td><a href="#kasregistry.ListKeyAccessServersResponse">ListKeyAccessServersResponse</a></td>
                <td><p></p></td>
              </tr>
            
              <tr>
                <td>GetKeyAccessServer</td>
                <td><a href="#kasregistry.GetKeyAccessServerRequest">GetKeyAccessServerRequest</a></td>
                <td><a href="#kasregistry.GetKeyAccessServerResponse">GetKeyAccessServerResponse</a></td>
                <td><p></p></td>
              </tr>
            
              <tr>
                <td>CreateKeyAccessServer</td>
                <td><a href="#kasregistry.CreateKeyAccessServerRequest">CreateKeyAccessServerRequest</a></td>
                <td><a href="#kasregistry.CreateKeyAccessServerResponse">CreateKeyAccessServerResponse</a></td>
                <td><p></p></td>
              </tr>
            
              <tr>
                <td>UpdateKeyAccessServer</td>
                <td><a href="#kasregistry.UpdateKeyAccessServerRequest">UpdateKeyAccessServerRequest</a></td>
                <td><a href="#kasregistry.UpdateKeyAccessServerResponse">UpdateKeyAccessServerResponse</a></td>
                <td><p></p></td>
              </tr>
            
              <tr>
                <td>DeleteKeyAccessServer</td>
                <td><a href="#kasregistry.DeleteKeyAccessServerRequest">DeleteKeyAccessServerRequest</a></td>
                <td><a href="#kasregistry.DeleteKeyAccessServerResponse">DeleteKeyAccessServerResponse</a></td>
                <td><p></p></td>
              </tr>
            
          </tbody>
        </table>

        
          
          
          <h4>Methods with HTTP bindings</h4>
          <table>
            <thead>
              <tr>
                <td>Method Name</td>
                <td>Method</td>
                <td>Pattern</td>
                <td>Body</td>
              </tr>
            </thead>
            <tbody>
            
              
              
              <tr>
                <td>ListKeyAccessServers</td>
                <td>GET</td>
                <td>/key-access-servers</td>
                <td></td>
              </tr>
              
            
              
              
              <tr>
                <td>GetKeyAccessServer</td>
                <td>GET</td>
                <td>/key-access-servers/{id}</td>
                <td></td>
              </tr>
              
            
              
              
              <tr>
                <td>CreateKeyAccessServer</td>
                <td>POST</td>
                <td>/key-access-servers</td>
                <td>*</td>
              </tr>
              
            
              
              
              <tr>
                <td>UpdateKeyAccessServer</td>
                <td>PUT</td>
                <td>/key-access-servers/{id}</td>
                <td>*</td>
              </tr>
              
            
              
              
              <tr>
                <td>DeleteKeyAccessServer</td>
                <td>DELETE</td>
                <td>/key-access-servers/{id}</td>
                <td></td>
              </tr>
              
            
            </tbody>
          </table>
          
        
    
      
      <div class="file-heading">
        <h2 id="policy/objects.proto">policy/objects.proto</h2><a href="#title">Top</a>
      </div>
      <p></p>

      
        <h3 id="policy.Action">Action</h3>
        <p>An action an entity can take</p>

        
          <table class="field-table">
            <thead>
              <tr><td>Field</td><td>Type</td><td>Label</td><td>Description</td></tr>
            </thead>
            <tbody>
              
                <tr>
                  <td>standard</td>
                  <td><a href="#policy.Action.StandardAction">Action.StandardAction</a></td>
                  <td></td>
                  <td><p> </p></td>
                </tr>
              
                <tr>
                  <td>custom</td>
                  <td><a href="#string">string</a></td>
                  <td></td>
                  <td><p> </p></td>
                </tr>
              
            </tbody>
          </table>

          

        
      
        <h3 id="policy.Attribute">Attribute</h3>
        <p></p>

        
          <table class="field-table">
            <thead>
              <tr><td>Field</td><td>Type</td><td>Label</td><td>Description</td></tr>
            </thead>
            <tbody>
              
                <tr>
                  <td>id</td>
                  <td><a href="#string">string</a></td>
                  <td></td>
                  <td><p> </p></td>
                </tr>
              
                <tr>
                  <td>namespace</td>
                  <td><a href="#policy.Namespace">Namespace</a></td>
                  <td></td>
                  <td><p>namespace of the attribute </p></td>
                </tr>
              
                <tr>
                  <td>name</td>
                  <td><a href="#string">string</a></td>
                  <td></td>
                  <td><p>attribute name </p></td>
                </tr>
              
                <tr>
                  <td>rule</td>
                  <td><a href="#policy.AttributeRuleTypeEnum">AttributeRuleTypeEnum</a></td>
                  <td></td>
                  <td><p>attribute rule enum </p></td>
                </tr>
              
                <tr>
                  <td>values</td>
                  <td><a href="#policy.Value">Value</a></td>
                  <td>repeated</td>
                  <td><p> </p></td>
                </tr>
              
                <tr>
                  <td>grants</td>
                  <td><a href="#kasregistry.KeyAccessServer">kasregistry.KeyAccessServer</a></td>
                  <td>repeated</td>
                  <td><p> </p></td>
                </tr>
              
                <tr>
                  <td>fqn</td>
                  <td><a href="#string">string</a></td>
                  <td></td>
                  <td><p> </p></td>
                </tr>
              
                <tr>
                  <td>active</td>
                  <td><a href="#google.protobuf.BoolValue">google.protobuf.BoolValue</a></td>
                  <td></td>
                  <td><p>active by default until explicitly deactivated </p></td>
                </tr>
              
                <tr>
                  <td>metadata</td>
                  <td><a href="#common.Metadata">common.Metadata</a></td>
                  <td></td>
                  <td><p>Common metadata </p></td>
                </tr>
              
            </tbody>
          </table>

          

        
      
        <h3 id="policy.Condition">Condition</h3>
        <p>A Condition defines a rule of <subject external field name> <operator> <subject external values></p><p>Example:  Subjects with field "division" and a value of "Accounting" or "Marketing":</p><p>{</p><p>"subject_external_field": "division",</p><p>"operator": "SUBJECT_MAPPING_OPERATOR_ENUM_IN",</p><p>"subject_external_values" : ["Accounting", "Marketing"]</p><p>}</p><p>Example: Subjects that are not part of the Fantastic Four:</p><p>{</p><p>"subject_external_field": "superhero_name",</p><p>"operator": "SUBJECT_MAPPING_OPERATOR_ENUM_NOT_IN",</p><p>"subject_external_values" : ["mister_fantastic", "the_thing", "human_torch", "invisible_woman"]</p><p>}</p>

        
          <table class="field-table">
            <thead>
              <tr><td>Field</td><td>Type</td><td>Label</td><td>Description</td></tr>
            </thead>
            <tbody>
              
                <tr>
                  <td>subject_external_field</td>
                  <td><a href="#string">string</a></td>
                  <td></td>
                  <td><p>externally known field name (such as from idP/LDAP) </p></td>
                </tr>
              
                <tr>
                  <td>operator</td>
                  <td><a href="#policy.SubjectMappingOperatorEnum">SubjectMappingOperatorEnum</a></td>
                  <td></td>
                  <td><p>the evaluation operator of relation </p></td>
                </tr>
              
                <tr>
                  <td>subject_external_values</td>
                  <td><a href="#string">string</a></td>
                  <td>repeated</td>
                  <td><p>list of comparison values for the subject_external_field, evaluated by the operator </p></td>
                </tr>
              
            </tbody>
          </table>

          

        
      
        <h3 id="policy.ConditionGroup">ConditionGroup</h3>
        <p>A collection of Conditions evaluated by the boolean_operator provided</p>

        
          <table class="field-table">
            <thead>
              <tr><td>Field</td><td>Type</td><td>Label</td><td>Description</td></tr>
            </thead>
            <tbody>
              
                <tr>
                  <td>conditions</td>
                  <td><a href="#policy.Condition">Condition</a></td>
                  <td>repeated</td>
                  <td><p> </p></td>
                </tr>
              
                <tr>
                  <td>boolean_operator</td>
                  <td><a href="#policy.ConditionBooleanTypeEnum">ConditionBooleanTypeEnum</a></td>
                  <td></td>
                  <td><p>the boolean evaluation type across the conditions </p></td>
                </tr>
              
            </tbody>
          </table>

          

        
      
        <h3 id="policy.Namespace">Namespace</h3>
        <p></p>

        
          <table class="field-table">
            <thead>
              <tr><td>Field</td><td>Type</td><td>Label</td><td>Description</td></tr>
            </thead>
            <tbody>
              
                <tr>
                  <td>id</td>
                  <td><a href="#string">string</a></td>
                  <td></td>
                  <td><p>generated uuid in database </p></td>
                </tr>
              
                <tr>
                  <td>name</td>
                  <td><a href="#string">string</a></td>
                  <td></td>
                  <td><p>used to partition Attribute Definitions, support by namespace AuthN and enable federation </p></td>
                </tr>
              
                <tr>
                  <td>fqn</td>
                  <td><a href="#string">string</a></td>
                  <td></td>
                  <td><p> </p></td>
                </tr>
              
                <tr>
                  <td>active</td>
                  <td><a href="#google.protobuf.BoolValue">google.protobuf.BoolValue</a></td>
                  <td></td>
                  <td><p>active by default until explicitly deactivated </p></td>
                </tr>
              
                <tr>
                  <td>metadata</td>
                  <td><a href="#common.Metadata">common.Metadata</a></td>
                  <td></td>
                  <td><p> </p></td>
                </tr>
              
            </tbody>
          </table>

          

        
      
        <h3 id="policy.ResourceMapping">ResourceMapping</h3>
        <p>Resource Mappings (aka Access Control Resource Encodings aka ACRE) are structures supporting the mapping of Resources and Attribute Values</p>

        
          <table class="field-table">
            <thead>
              <tr><td>Field</td><td>Type</td><td>Label</td><td>Description</td></tr>
            </thead>
            <tbody>
              
                <tr>
                  <td>id</td>
                  <td><a href="#string">string</a></td>
                  <td></td>
                  <td><p> </p></td>
                </tr>
              
                <tr>
                  <td>metadata</td>
                  <td><a href="#common.Metadata">common.Metadata</a></td>
                  <td></td>
                  <td><p> </p></td>
                </tr>
              
                <tr>
                  <td>attribute_value</td>
                  <td><a href="#policy.Value">Value</a></td>
                  <td></td>
                  <td><p> </p></td>
                </tr>
              
                <tr>
                  <td>terms</td>
                  <td><a href="#string">string</a></td>
                  <td>repeated</td>
                  <td><p> </p></td>
                </tr>
              
            </tbody>
          </table>

          

        
      
        <h3 id="policy.SubjectConditionSet">SubjectConditionSet</h3>
        <p>A container for multiple Subject Sets, each containing Condition Groups, each containing Conditions. Multiple Subject Sets in a SubjectConditionSet</p><p>are evaluated with AND logic. As each Subject Mapping has only one Attribute Value, the SubjectConditionSet is reusable across multiple</p><p>Subject Mappings / Attribute Values and is an independent unit.</p>

        
          <table class="field-table">
            <thead>
              <tr><td>Field</td><td>Type</td><td>Label</td><td>Description</td></tr>
            </thead>
            <tbody>
              
                <tr>
                  <td>id</td>
                  <td><a href="#string">string</a></td>
                  <td></td>
                  <td><p> </p></td>
                </tr>
              
                <tr>
                  <td>subject_sets</td>
                  <td><a href="#policy.SubjectSet">SubjectSet</a></td>
                  <td>repeated</td>
                  <td><p> </p></td>
                </tr>
              
                <tr>
                  <td>metadata</td>
                  <td><a href="#common.Metadata">common.Metadata</a></td>
                  <td></td>
                  <td><p> </p></td>
                </tr>
              
            </tbody>
          </table>

          

        
      
        <h3 id="policy.SubjectMapping">SubjectMapping</h3>
        <p>Subject Mapping: A Policy assigning Subject Set(s) to a permitted attribute value + action(s) combination</p><p>Example: Subjects in sets 1 and 2 are entitled attribute value http://wwww.example.org/attr/example/value/one</p><p>with permitted actions TRANSMIT and DECRYPT</p><p>{</p><p>"id": "someid",</p><p>"attribute_value": {example_one_attribute_value...},</p><p>"subject_condition_set": {"subject_sets":[{subject_set_1},{subject_set_2}]...},</p><p>"actions": [{"standard": "STANDARD_ACTION_DECRYPT"}", {"standard": "STANDARD_ACTION_TRANSMIT"}]</p><p>}</p>

        
          <table class="field-table">
            <thead>
              <tr><td>Field</td><td>Type</td><td>Label</td><td>Description</td></tr>
            </thead>
            <tbody>
              
                <tr>
                  <td>id</td>
                  <td><a href="#string">string</a></td>
                  <td></td>
                  <td><p> </p></td>
                </tr>
              
                <tr>
                  <td>attribute_value</td>
                  <td><a href="#policy.Value">Value</a></td>
                  <td></td>
                  <td><p>the Attribute Value mapped to; aka: &#34;The Entity Entitlement Attribute&#34; </p></td>
                </tr>
              
                <tr>
                  <td>subject_condition_set</td>
                  <td><a href="#policy.SubjectConditionSet">SubjectConditionSet</a></td>
                  <td></td>
                  <td><p>the reusable SubjectConditionSet mapped to the given Attribute Value </p></td>
                </tr>
              
                <tr>
                  <td>actions</td>
                  <td><a href="#policy.Action">Action</a></td>
                  <td>repeated</td>
                  <td><p>The actions permitted by subjects in this mapping </p></td>
                </tr>
              
                <tr>
                  <td>metadata</td>
                  <td><a href="#common.Metadata">common.Metadata</a></td>
                  <td></td>
                  <td><p> </p></td>
                </tr>
              
            </tbody>
          </table>

          

        
      
        <h3 id="policy.SubjectProperty">SubjectProperty</h3>
        <p>A property of a Subject/Entity as a field->value pair.  This would mirror external user attributes retrieved</p><p>from an authoritative source such as an IDP (Identity Provider) or User Store.  Examples include such ADFS/LDAP, OKTA, etc.</p><p>For now, a valid property must contain both field & value.</p>

        
          <table class="field-table">
            <thead>
              <tr><td>Field</td><td>Type</td><td>Label</td><td>Description</td></tr>
            </thead>
            <tbody>
              
                <tr>
                  <td>external_field</td>
                  <td><a href="#string">string</a></td>
                  <td></td>
                  <td><p> </p></td>
                </tr>
              
                <tr>
                  <td>external_value</td>
                  <td><a href="#string">string</a></td>
                  <td></td>
                  <td><p> </p></td>
                </tr>
              
            </tbody>
          </table>

          

        
      
        <h3 id="policy.SubjectSet">SubjectSet</h3>
        <p>A collection of Condition Groups</p>

        
          <table class="field-table">
            <thead>
              <tr><td>Field</td><td>Type</td><td>Label</td><td>Description</td></tr>
            </thead>
            <tbody>
              
                <tr>
                  <td>condition_groups</td>
                  <td><a href="#policy.ConditionGroup">ConditionGroup</a></td>
                  <td>repeated</td>
                  <td><p>multiple Condition Groups are evaluated with AND logic </p></td>
                </tr>
              
            </tbody>
          </table>

          

        
      
        <h3 id="policy.Value">Value</h3>
        <p></p>

        
          <table class="field-table">
            <thead>
              <tr><td>Field</td><td>Type</td><td>Label</td><td>Description</td></tr>
            </thead>
            <tbody>
              
                <tr>
                  <td>id</td>
                  <td><a href="#string">string</a></td>
                  <td></td>
                  <td><p>generated uuid in database </p></td>
                </tr>
              
                <tr>
                  <td>attribute</td>
                  <td><a href="#policy.Attribute">Attribute</a></td>
                  <td></td>
                  <td><p> </p></td>
                </tr>
              
                <tr>
                  <td>value</td>
                  <td><a href="#string">string</a></td>
                  <td></td>
                  <td><p> </p></td>
                </tr>
              
                <tr>
                  <td>members</td>
                  <td><a href="#string">string</a></td>
                  <td>repeated</td>
                  <td><p>list of attribute values that this value is related to (attribute group) </p></td>
                </tr>
              
                <tr>
                  <td>grants</td>
                  <td><a href="#kasregistry.KeyAccessServer">kasregistry.KeyAccessServer</a></td>
                  <td>repeated</td>
                  <td><p>list of key access servers </p></td>
                </tr>
              
                <tr>
                  <td>fqn</td>
                  <td><a href="#string">string</a></td>
                  <td></td>
                  <td><p> </p></td>
                </tr>
              
                <tr>
                  <td>active</td>
                  <td><a href="#google.protobuf.BoolValue">google.protobuf.BoolValue</a></td>
                  <td></td>
                  <td><p>active by default until explicitly deactivated </p></td>
                </tr>
              
                <tr>
                  <td>subject_mappings</td>
                  <td><a href="#policy.SubjectMapping">SubjectMapping</a></td>
                  <td>repeated</td>
                  <td><p>subject mapping </p></td>
                </tr>
              
                <tr>
                  <td>metadata</td>
                  <td><a href="#common.Metadata">common.Metadata</a></td>
                  <td></td>
                  <td><p>Common metadata </p></td>
                </tr>
              
            </tbody>
          </table>

          

        
      

      
        <h3 id="policy.Action.StandardAction">Action.StandardAction</h3>
        <p>Standard actions supported by the platform</p>
        <table class="enum-table">
          <thead>
            <tr><td>Name</td><td>Number</td><td>Description</td></tr>
          </thead>
          <tbody>
            
              <tr>
                <td>STANDARD_ACTION_UNSPECIFIED</td>
                <td>0</td>
                <td><p></p></td>
              </tr>
            
              <tr>
                <td>STANDARD_ACTION_DECRYPT</td>
                <td>1</td>
                <td><p></p></td>
              </tr>
            
              <tr>
                <td>STANDARD_ACTION_TRANSMIT</td>
                <td>2</td>
                <td><p></p></td>
              </tr>
            
          </tbody>
        </table>
      
        <h3 id="policy.AttributeRuleTypeEnum">AttributeRuleTypeEnum</h3>
        <p>buflint ENUM_VALUE_PREFIX: to make sure that C++ scoping rules aren't violated when users add new enum values to an enum in a given package</p>
        <table class="enum-table">
          <thead>
            <tr><td>Name</td><td>Number</td><td>Description</td></tr>
          </thead>
          <tbody>
            
              <tr>
                <td>ATTRIBUTE_RULE_TYPE_ENUM_UNSPECIFIED</td>
                <td>0</td>
                <td><p></p></td>
              </tr>
            
              <tr>
                <td>ATTRIBUTE_RULE_TYPE_ENUM_ALL_OF</td>
                <td>1</td>
                <td><p></p></td>
              </tr>
            
              <tr>
                <td>ATTRIBUTE_RULE_TYPE_ENUM_ANY_OF</td>
                <td>2</td>
                <td><p></p></td>
              </tr>
            
              <tr>
                <td>ATTRIBUTE_RULE_TYPE_ENUM_HIERARCHY</td>
                <td>3</td>
                <td><p></p></td>
              </tr>
            
          </tbody>
        </table>
      
        <h3 id="policy.ConditionBooleanTypeEnum">ConditionBooleanTypeEnum</h3>
        <p>buflint ENUM_VALUE_PREFIX: to make sure that C++ scoping rules aren't violated when users add new enum values to an enum in a given package</p>
        <table class="enum-table">
          <thead>
            <tr><td>Name</td><td>Number</td><td>Description</td></tr>
          </thead>
          <tbody>
            
              <tr>
                <td>CONDITION_BOOLEAN_TYPE_ENUM_UNSPECIFIED</td>
                <td>0</td>
                <td><p></p></td>
              </tr>
            
              <tr>
                <td>CONDITION_BOOLEAN_TYPE_ENUM_AND</td>
                <td>1</td>
                <td><p></p></td>
              </tr>
            
              <tr>
                <td>CONDITION_BOOLEAN_TYPE_ENUM_OR</td>
                <td>2</td>
                <td><p></p></td>
              </tr>
            
          </tbody>
        </table>
      
        <h3 id="policy.SubjectMappingOperatorEnum">SubjectMappingOperatorEnum</h3>
        <p>buflint ENUM_VALUE_PREFIX: to make sure that C++ scoping rules aren't violated when users add new enum values to an enum in a given package</p>
        <table class="enum-table">
          <thead>
            <tr><td>Name</td><td>Number</td><td>Description</td></tr>
          </thead>
          <tbody>
            
              <tr>
                <td>SUBJECT_MAPPING_OPERATOR_ENUM_UNSPECIFIED</td>
                <td>0</td>
                <td><p></p></td>
              </tr>
            
              <tr>
                <td>SUBJECT_MAPPING_OPERATOR_ENUM_IN</td>
                <td>1</td>
                <td><p></p></td>
              </tr>
            
              <tr>
                <td>SUBJECT_MAPPING_OPERATOR_ENUM_NOT_IN</td>
                <td>2</td>
                <td><p></p></td>
              </tr>
            
          </tbody>
        </table>
      

      

      
    
      
      <div class="file-heading">
        <h2 id="authorization/authorization.proto">authorization/authorization.proto</h2><a href="#title">Top</a>
      </div>
      <p></p>

      
        <h3 id="authorization.DecisionRequest">DecisionRequest</h3>
        <p>Example Request Get Decisions to answer the question -  Do Bob (represented by entity chain ec1)</p><p>and Alice (represented by entity chain ec2) have TRANSMIT authorization for</p><p>2 resources; resource1 (attr-set-1) defined by attributes foo:bar  resource2 (attr-set-2) defined by attribute foo:bar, color:red ?</p><p>{</p><p>"actions": [</p><p>{</p><p>"standard": "STANDARD_ACTION_TRANSMIT"</p><p>}</p><p>],</p><p>"entityChains": [</p><p>{</p><p>"id": "ec1",</p><p>"entities": [</p><p>{</p><p>"emailAddress": "bob@example.org"</p><p>}</p><p>]</p><p>},</p><p>{</p><p>"id": "ec2",</p><p>"entities": [</p><p>{</p><p>"userName": "alice@example.org"</p><p>}</p><p>]</p><p>}</p><p>],</p><p>"resourceAttributes": [</p><p>{</p><p>"attributeFqns": [</p><p>"https://www.example.org/attr/foo/value/value1"</p><p>]</p><p>},</p><p>{</p><p>"attributeFqns": [</p><p>"https://example.net/attr/attr1/value/value1",</p><p>"https://example.net/attr/attr1/value/value2"</p><p>]</p><p>}</p><p>]</p><p>}</p>

        
          <table class="field-table">
            <thead>
              <tr><td>Field</td><td>Type</td><td>Label</td><td>Description</td></tr>
            </thead>
            <tbody>
              
                <tr>
                  <td>actions</td>
                  <td><a href="#policy.Action">policy.Action</a></td>
                  <td>repeated</td>
                  <td><p> </p></td>
                </tr>
              
                <tr>
                  <td>entity_chains</td>
                  <td><a href="#authorization.EntityChain">EntityChain</a></td>
                  <td>repeated</td>
                  <td><p> </p></td>
                </tr>
              
                <tr>
                  <td>resource_attributes</td>
                  <td><a href="#authorization.ResourceAttribute">ResourceAttribute</a></td>
                  <td>repeated</td>
                  <td><p> </p></td>
                </tr>
              
            </tbody>
          </table>

          

        
      
        <h3 id="authorization.DecisionResponse">DecisionResponse</h3>
        <p>Example response for a Decision Request -  Do Bob (represented by entity chain ec1)</p><p>and Alice (represented by entity chain ec2) have TRANSMIT authorization for</p><p>2 resources; resource1 (attr-set-1) defined by attributes foo:bar  resource2 (attr-set-2) defined by attribute foo:bar, color:red ?</p><p>Results:</p><p>- bob has permitted authorization to transmit for a resource defined by attr-set-1 attributes and has a watermark obligation</p><p>- bob has denied authorization to transmit a for a resource defined by attr-set-2 attributes</p><p>- alice has permitted authorization to transmit for a resource defined by attr-set-1 attributes</p><p>- alice has denied authorization to transmit a for a resource defined by attr-set-2 attributes</p><p>{</p><p>"entityChainId":  "ec1",</p><p>"resourceAttributesId":  "attr-set-1",</p><p>"decision":  "DECISION_PERMIT",</p><p>"obligations":  [</p><p>"http://www.example.org/obligation/watermark"</p><p>]</p><p>},</p><p>{</p><p>"entityChainId":  "ec1",</p><p>"resourceAttributesId":  "attr-set-2",</p><p>"decision":  "DECISION_PERMIT"</p><p>},</p><p>{</p><p>"entityChainId":  "ec2",</p><p>"resourceAttributesId":  "attr-set-1",</p><p>"decision":  "DECISION_PERMIT"</p><p>},</p><p>{</p><p>"entityChainId":  "ec2",</p><p>"resourceAttributesId":  "attr-set-2",</p><p>"decision":  "DECISION_DENY"</p><p>}</p>

        
          <table class="field-table">
            <thead>
              <tr><td>Field</td><td>Type</td><td>Label</td><td>Description</td></tr>
            </thead>
            <tbody>
              
                <tr>
                  <td>entity_chain_id</td>
                  <td><a href="#string">string</a></td>
                  <td></td>
                  <td><p>ephemeral entity chain id from the request </p></td>
                </tr>
              
                <tr>
                  <td>resource_attributes_id</td>
                  <td><a href="#string">string</a></td>
                  <td></td>
                  <td><p>ephemeral resource attributes id from the request </p></td>
                </tr>
              
                <tr>
                  <td>action</td>
                  <td><a href="#policy.Action">policy.Action</a></td>
                  <td></td>
                  <td><p>Action of the decision response </p></td>
                </tr>
              
                <tr>
                  <td>decision</td>
                  <td><a href="#authorization.DecisionResponse.Decision">DecisionResponse.Decision</a></td>
                  <td></td>
                  <td><p>The decision response </p></td>
                </tr>
              
                <tr>
                  <td>obligations</td>
                  <td><a href="#string">string</a></td>
                  <td>repeated</td>
                  <td><p>optional list of obligations represented in URI format </p></td>
                </tr>
              
            </tbody>
          </table>

          

        
      
        <h3 id="authorization.Entity">Entity</h3>
        <p>PE (Person Entity) or NPE (Non-Person Entity)</p>

        
          <table class="field-table">
            <thead>
              <tr><td>Field</td><td>Type</td><td>Label</td><td>Description</td></tr>
            </thead>
            <tbody>
              
                <tr>
                  <td>id</td>
                  <td><a href="#string">string</a></td>
                  <td></td>
                  <td><p>ephemeral id for tracking between request and response </p></td>
                </tr>
              
                <tr>
                  <td>email_address</td>
                  <td><a href="#string">string</a></td>
                  <td></td>
                  <td><p> </p></td>
                </tr>
              
                <tr>
                  <td>user_name</td>
                  <td><a href="#string">string</a></td>
                  <td></td>
                  <td><p> </p></td>
                </tr>
              
                <tr>
                  <td>remote_claims_url</td>
                  <td><a href="#string">string</a></td>
                  <td></td>
                  <td><p> </p></td>
                </tr>
              
                <tr>
                  <td>jwt</td>
                  <td><a href="#string">string</a></td>
                  <td></td>
                  <td><p> </p></td>
                </tr>
              
                <tr>
                  <td>claims</td>
                  <td><a href="#google.protobuf.Any">google.protobuf.Any</a></td>
                  <td></td>
                  <td><p> </p></td>
                </tr>
              
                <tr>
                  <td>custom</td>
                  <td><a href="#authorization.EntityCustom">EntityCustom</a></td>
                  <td></td>
                  <td><p> </p></td>
                </tr>
              
            </tbody>
          </table>

          

        
      
        <h3 id="authorization.EntityChain">EntityChain</h3>
        <p>A set of related PE and NPE</p>

        
          <table class="field-table">
            <thead>
              <tr><td>Field</td><td>Type</td><td>Label</td><td>Description</td></tr>
            </thead>
            <tbody>
              
                <tr>
                  <td>id</td>
                  <td><a href="#string">string</a></td>
                  <td></td>
                  <td><p>ephemeral id for tracking between request and response </p></td>
                </tr>
              
                <tr>
                  <td>entities</td>
                  <td><a href="#authorization.Entity">Entity</a></td>
                  <td>repeated</td>
                  <td><p> </p></td>
                </tr>
              
            </tbody>
          </table>

          

        
      
        <h3 id="authorization.EntityCustom">EntityCustom</h3>
        <p>Entity type for custom entities beyond the standard types</p>

        
          <table class="field-table">
            <thead>
              <tr><td>Field</td><td>Type</td><td>Label</td><td>Description</td></tr>
            </thead>
            <tbody>
              
                <tr>
                  <td>extension</td>
                  <td><a href="#google.protobuf.Any">google.protobuf.Any</a></td>
                  <td></td>
                  <td><p> </p></td>
                </tr>
              
            </tbody>
          </table>

          

        
      
        <h3 id="authorization.EntityEntitlements">EntityEntitlements</h3>
        <p></p>

        
          <table class="field-table">
            <thead>
              <tr><td>Field</td><td>Type</td><td>Label</td><td>Description</td></tr>
            </thead>
            <tbody>
              
                <tr>
                  <td>entity_id</td>
                  <td><a href="#string">string</a></td>
                  <td></td>
                  <td><p> </p></td>
                </tr>
              
                <tr>
                  <td>attribute_id</td>
                  <td><a href="#string">string</a></td>
                  <td>repeated</td>
                  <td><p> </p></td>
                </tr>
              
            </tbody>
          </table>

          

        
      
        <h3 id="authorization.GetDecisionsRequest">GetDecisionsRequest</h3>
        <p></p>

        
          <table class="field-table">
            <thead>
              <tr><td>Field</td><td>Type</td><td>Label</td><td>Description</td></tr>
            </thead>
            <tbody>
              
                <tr>
                  <td>decision_requests</td>
                  <td><a href="#authorization.DecisionRequest">DecisionRequest</a></td>
                  <td>repeated</td>
                  <td><p> </p></td>
                </tr>
              
            </tbody>
          </table>

          

        
      
        <h3 id="authorization.GetDecisionsResponse">GetDecisionsResponse</h3>
        <p></p>

        
          <table class="field-table">
            <thead>
              <tr><td>Field</td><td>Type</td><td>Label</td><td>Description</td></tr>
            </thead>
            <tbody>
              
                <tr>
                  <td>decision_responses</td>
                  <td><a href="#authorization.DecisionResponse">DecisionResponse</a></td>
                  <td>repeated</td>
                  <td><p> </p></td>
                </tr>
              
            </tbody>
          </table>

          

        
      
        <h3 id="authorization.GetEntitlementsRequest">GetEntitlementsRequest</h3>
        <p>Request to get entitlements for one or more entities for an optional attribute scope</p><p>Example: Get entitlements for bob and alice (both represented using an email address</p><p>{</p><p>"entities": [</p><p>{</p><p>"id": "e1",</p><p>"emailAddress": "bob@example.org"</p><p>},</p><p>{</p><p>"id": "e2",</p><p>"emailAddress": "alice@example.org"</p><p>}</p><p>]</p><p>}</p>

        
          <table class="field-table">
            <thead>
              <tr><td>Field</td><td>Type</td><td>Label</td><td>Description</td></tr>
            </thead>
            <tbody>
              
                <tr>
                  <td>entities</td>
                  <td><a href="#authorization.Entity">Entity</a></td>
                  <td>repeated</td>
                  <td><p>list of requested entities </p></td>
                </tr>
              
                <tr>
                  <td>scope</td>
                  <td><a href="#authorization.ResourceAttribute">ResourceAttribute</a></td>
                  <td>optional</td>
                  <td><p>optional attribute fqn as a scope </p></td>
                </tr>
              
            </tbody>
          </table>

          

        
      
        <h3 id="authorization.GetEntitlementsResponse">GetEntitlementsResponse</h3>
        <p>Example Response for a request of : Get entitlements for bob and alice (both represented using an email address</p><p>{</p><p>"entitlements":  [</p><p>{</p><p>"entityId":  "e1",</p><p>"attributeValueReferences":  [</p><p>{</p><p>"attributeFqn":  "http://www.example.org/attr/foo/value/bar"</p><p>}</p><p>]</p><p>},</p><p>{</p><p>"entityId":  "e2",</p><p>"attributeValueReferences":  [</p><p>{</p><p>"attributeFqn":  "http://www.example.org/attr/color/value/red"</p><p>}</p><p>]</p><p>}</p><p>]</p><p>}</p>

        
          <table class="field-table">
            <thead>
              <tr><td>Field</td><td>Type</td><td>Label</td><td>Description</td></tr>
            </thead>
            <tbody>
              
                <tr>
                  <td>entitlements</td>
                  <td><a href="#authorization.EntityEntitlements">EntityEntitlements</a></td>
                  <td>repeated</td>
                  <td><p> </p></td>
                </tr>
              
            </tbody>
          </table>

          

        
      
        <h3 id="authorization.ResourceAttribute">ResourceAttribute</h3>
        <p>A logical bucket of attributes belonging to a "Resource"</p>

        
          <table class="field-table">
            <thead>
              <tr><td>Field</td><td>Type</td><td>Label</td><td>Description</td></tr>
            </thead>
            <tbody>
              
                <tr>
                  <td>attribute_fqns</td>
                  <td><a href="#string">string</a></td>
                  <td>repeated</td>
                  <td><p> </p></td>
                </tr>
              
            </tbody>
          </table>

          

        
      

      
        <h3 id="authorization.DecisionResponse.Decision">DecisionResponse.Decision</h3>
        <p></p>
        <table class="enum-table">
          <thead>
            <tr><td>Name</td><td>Number</td><td>Description</td></tr>
          </thead>
          <tbody>
            
              <tr>
                <td>DECISION_UNSPECIFIED</td>
                <td>0</td>
                <td><p></p></td>
              </tr>
            
              <tr>
                <td>DECISION_DENY</td>
                <td>1</td>
                <td><p></p></td>
              </tr>
            
              <tr>
                <td>DECISION_PERMIT</td>
                <td>2</td>
                <td><p></p></td>
              </tr>
            
          </tbody>
        </table>
      

      

      
        <h3 id="authorization.AuthorizationService">AuthorizationService</h3>
        <p></p>
        <table class="enum-table">
          <thead>
            <tr><td>Method Name</td><td>Request Type</td><td>Response Type</td><td>Description</td></tr>
          </thead>
          <tbody>
            
              <tr>
                <td>GetDecisions</td>
                <td><a href="#authorization.GetDecisionsRequest">GetDecisionsRequest</a></td>
                <td><a href="#authorization.GetDecisionsResponse">GetDecisionsResponse</a></td>
                <td><p></p></td>
              </tr>
            
              <tr>
                <td>GetEntitlements</td>
                <td><a href="#authorization.GetEntitlementsRequest">GetEntitlementsRequest</a></td>
                <td><a href="#authorization.GetEntitlementsResponse">GetEntitlementsResponse</a></td>
                <td><p></p></td>
              </tr>
            
          </tbody>
        </table>

        
          
          
          <h4>Methods with HTTP bindings</h4>
          <table>
            <thead>
              <tr>
                <td>Method Name</td>
                <td>Method</td>
                <td>Pattern</td>
                <td>Body</td>
              </tr>
            </thead>
            <tbody>
            
              
              
              <tr>
                <td>GetDecisions</td>
                <td>POST</td>
                <td>/v1/authorization</td>
                <td></td>
              </tr>
              
            
              
              
              <tr>
                <td>GetEntitlements</td>
                <td>POST</td>
                <td>/v1/entitlements</td>
                <td></td>
              </tr>
              
            
            </tbody>
          </table>
          
        
    
      
      <div class="file-heading">
        <h2 id="authorization/idp_plugin.proto">authorization/idp_plugin.proto</h2><a href="#title">Top</a>
      </div>
      <p></p>

      
        <h3 id="authorization.EntityNotFoundError">EntityNotFoundError</h3>
        <p></p>

        
          <table class="field-table">
            <thead>
              <tr><td>Field</td><td>Type</td><td>Label</td><td>Description</td></tr>
            </thead>
            <tbody>
              
                <tr>
                  <td>code</td>
                  <td><a href="#int32">int32</a></td>
                  <td></td>
                  <td><p> </p></td>
                </tr>
              
                <tr>
                  <td>message</td>
                  <td><a href="#string">string</a></td>
                  <td></td>
                  <td><p> </p></td>
                </tr>
              
                <tr>
                  <td>details</td>
                  <td><a href="#google.protobuf.Any">google.protobuf.Any</a></td>
                  <td>repeated</td>
                  <td><p> </p></td>
                </tr>
              
                <tr>
                  <td>entity</td>
                  <td><a href="#string">string</a></td>
                  <td></td>
                  <td><p> </p></td>
                </tr>
              
            </tbody>
          </table>

          

        
      
        <h3 id="authorization.IdpConfig">IdpConfig</h3>
        <p></p>

        
          <table class="field-table">
            <thead>
              <tr><td>Field</td><td>Type</td><td>Label</td><td>Description</td></tr>
            </thead>
            <tbody>
              
                <tr>
                  <td>config</td>
                  <td><a href="#google.protobuf.Struct">google.protobuf.Struct</a></td>
                  <td></td>
                  <td><p> </p></td>
                </tr>
              
            </tbody>
          </table>

          

        
      
        <h3 id="authorization.IdpEntityRepresentation">IdpEntityRepresentation</h3>
        <p></p>

        
          <table class="field-table">
            <thead>
              <tr><td>Field</td><td>Type</td><td>Label</td><td>Description</td></tr>
            </thead>
            <tbody>
              
                <tr>
                  <td>additional_props</td>
                  <td><a href="#google.protobuf.Struct">google.protobuf.Struct</a></td>
                  <td>repeated</td>
                  <td><p> </p></td>
                </tr>
              
                <tr>
                  <td>original_id</td>
                  <td><a href="#string">string</a></td>
                  <td></td>
                  <td><p>ephemeral entity id from the request </p></td>
                </tr>
              
            </tbody>
          </table>

          

        
      
        <h3 id="authorization.IdpPluginRequest">IdpPluginRequest</h3>
        <p>Example: Get idp attributes for bob and alice (both represented using an email address</p><p>{</p><p>"entities": [</p><p>{</p><p>"id": "e1",</p><p>"emailAddress": "bob@example.org"</p><p>},</p><p>{</p><p>"id": "e2",</p><p>"emailAddress": "alice@example.org"</p><p>}</p><p>]</p><p>}</p>

        
          <table class="field-table">
            <thead>
              <tr><td>Field</td><td>Type</td><td>Label</td><td>Description</td></tr>
            </thead>
            <tbody>
              
                <tr>
                  <td>entities</td>
                  <td><a href="#authorization.Entity">Entity</a></td>
                  <td>repeated</td>
                  <td><p> </p></td>
                </tr>
              
            </tbody>
          </table>

          

        
      
        <h3 id="authorization.IdpPluginResponse">IdpPluginResponse</h3>
        <p>Example: Get idp attributes for bob and alice</p><p>{</p><p>"entity_representations": [</p><p>{</p><p>"idp_entity_id": "e1",</p><p>"additional_props": {"someAttr1":"someValue1"}</p><p>},</p><p>{</p><p>"idp_entity_id": "e2",</p><p>"additional_props": {"someAttr2":"someValue2"}</p><p>}</p><p>]</p><p>}</p>

        
          <table class="field-table">
            <thead>
              <tr><td>Field</td><td>Type</td><td>Label</td><td>Description</td></tr>
            </thead>
            <tbody>
              
                <tr>
                  <td>entity_representations</td>
                  <td><a href="#authorization.IdpEntityRepresentation">IdpEntityRepresentation</a></td>
                  <td>repeated</td>
                  <td><p> </p></td>
                </tr>
              
            </tbody>
          </table>

          

        
      

      

      

      
    
      
      <div class="file-heading">
        <h2 id="kas/kas.proto">kas/kas.proto</h2><a href="#title">Top</a>
      </div>
      <p></p>

      
        <h3 id="kas.InfoRequest">InfoRequest</h3>
        <p>Intentionally empty. May include features later.</p>

        

        
      
        <h3 id="kas.InfoResponse">InfoResponse</h3>
        <p>Service application level metadata</p>

        
          <table class="field-table">
            <thead>
              <tr><td>Field</td><td>Type</td><td>Label</td><td>Description</td></tr>
            </thead>
            <tbody>
              
                <tr>
                  <td>version</td>
                  <td><a href="#string">string</a></td>
                  <td></td>
                  <td><p> </p></td>
                </tr>
              
            </tbody>
          </table>

          

        
      
        <h3 id="kas.LegacyPublicKeyRequest">LegacyPublicKeyRequest</h3>
        <p></p>

        
          <table class="field-table">
            <thead>
              <tr><td>Field</td><td>Type</td><td>Label</td><td>Description</td></tr>
            </thead>
            <tbody>
              
                <tr>
                  <td>algorithm</td>
                  <td><a href="#string">string</a></td>
                  <td></td>
                  <td><p> </p></td>
                </tr>
              
            </tbody>
          </table>

          

        
      
        <h3 id="kas.PublicKeyRequest">PublicKeyRequest</h3>
        <p></p>

        
          <table class="field-table">
            <thead>
              <tr><td>Field</td><td>Type</td><td>Label</td><td>Description</td></tr>
            </thead>
            <tbody>
              
                <tr>
                  <td>algorithm</td>
                  <td><a href="#string">string</a></td>
                  <td></td>
                  <td><p> </p></td>
                </tr>
              
                <tr>
                  <td>fmt</td>
                  <td><a href="#string">string</a></td>
                  <td></td>
                  <td><p> </p></td>
                </tr>
              
                <tr>
                  <td>v</td>
                  <td><a href="#string">string</a></td>
                  <td></td>
                  <td><p> </p></td>
                </tr>
              
            </tbody>
          </table>

          

        
      
        <h3 id="kas.PublicKeyResponse">PublicKeyResponse</h3>
        <p></p>

        
          <table class="field-table">
            <thead>
              <tr><td>Field</td><td>Type</td><td>Label</td><td>Description</td></tr>
            </thead>
            <tbody>
              
                <tr>
                  <td>public_key</td>
                  <td><a href="#string">string</a></td>
                  <td></td>
                  <td><p> </p></td>
                </tr>
              
            </tbody>
          </table>

          

        
      
        <h3 id="kas.RewrapRequest">RewrapRequest</h3>
        <p></p>

        
          <table class="field-table">
            <thead>
              <tr><td>Field</td><td>Type</td><td>Label</td><td>Description</td></tr>
            </thead>
            <tbody>
              
                <tr>
                  <td>signed_request_token</td>
                  <td><a href="#string">string</a></td>
                  <td></td>
                  <td><p> </p></td>
                </tr>
              
                <tr>
                  <td>bearer</td>
                  <td><a href="#string">string</a></td>
                  <td></td>
                  <td><p> </p></td>
                </tr>
              
            </tbody>
          </table>

          

        
      
        <h3 id="kas.RewrapResponse">RewrapResponse</h3>
        <p></p>

        
          <table class="field-table">
            <thead>
              <tr><td>Field</td><td>Type</td><td>Label</td><td>Description</td></tr>
            </thead>
            <tbody>
              
                <tr>
                  <td>metadata</td>
                  <td><a href="#kas.RewrapResponse.MetadataEntry">RewrapResponse.MetadataEntry</a></td>
                  <td>repeated</td>
                  <td><p> </p></td>
                </tr>
              
                <tr>
                  <td>entity_wrapped_key</td>
                  <td><a href="#bytes">bytes</a></td>
                  <td></td>
                  <td><p> </p></td>
                </tr>
              
                <tr>
                  <td>session_public_key</td>
                  <td><a href="#string">string</a></td>
                  <td></td>
                  <td><p> </p></td>
                </tr>
              
                <tr>
                  <td>schema_version</td>
                  <td><a href="#string">string</a></td>
                  <td></td>
                  <td><p> </p></td>
                </tr>
              
            </tbody>
          </table>

          

        
      
        <h3 id="kas.RewrapResponse.MetadataEntry">RewrapResponse.MetadataEntry</h3>
        <p></p>

        
          <table class="field-table">
            <thead>
              <tr><td>Field</td><td>Type</td><td>Label</td><td>Description</td></tr>
            </thead>
            <tbody>
              
                <tr>
                  <td>key</td>
                  <td><a href="#string">string</a></td>
                  <td></td>
                  <td><p> </p></td>
                </tr>
              
                <tr>
                  <td>value</td>
                  <td><a href="#google.protobuf.Value">google.protobuf.Value</a></td>
                  <td></td>
                  <td><p> </p></td>
                </tr>
              
            </tbody>
          </table>

          

        
      

      

      

      
        <h3 id="kas.AccessService">AccessService</h3>
        <p>Get app info from the root path</p>
        <table class="enum-table">
          <thead>
            <tr><td>Method Name</td><td>Request Type</td><td>Response Type</td><td>Description</td></tr>
          </thead>
          <tbody>
            
              <tr>
                <td>Info</td>
                <td><a href="#kas.InfoRequest">InfoRequest</a></td>
                <td><a href="#kas.InfoResponse">InfoResponse</a></td>
                <td><p>Get the current version of the service</p></td>
              </tr>
            
              <tr>
                <td>PublicKey</td>
                <td><a href="#kas.PublicKeyRequest">PublicKeyRequest</a></td>
                <td><a href="#kas.PublicKeyResponse">PublicKeyResponse</a></td>
                <td><p></p></td>
              </tr>
            
              <tr>
                <td>LegacyPublicKey</td>
                <td><a href="#kas.LegacyPublicKeyRequest">LegacyPublicKeyRequest</a></td>
                <td><a href="#google.protobuf.StringValue">.google.protobuf.StringValue</a></td>
                <td><p>buf:lint:ignore RPC_RESPONSE_STANDARD_NAME</p></td>
              </tr>
            
              <tr>
                <td>Rewrap</td>
                <td><a href="#kas.RewrapRequest">RewrapRequest</a></td>
                <td><a href="#kas.RewrapResponse">RewrapResponse</a></td>
                <td><p></p></td>
              </tr>
            
          </tbody>
        </table>

        
          
          
          <h4>Methods with HTTP bindings</h4>
          <table>
            <thead>
              <tr>
                <td>Method Name</td>
                <td>Method</td>
                <td>Pattern</td>
                <td>Body</td>
              </tr>
            </thead>
            <tbody>
            
              
              
              <tr>
                <td>Info</td>
                <td>GET</td>
                <td>/</td>
                <td></td>
              </tr>
              
            
              
              
              <tr>
                <td>PublicKey</td>
                <td>GET</td>
                <td>/v2/kas_public_key</td>
                <td></td>
              </tr>
              
            
              
              
              <tr>
                <td>LegacyPublicKey</td>
                <td>GET</td>
                <td>/kas_public_key</td>
                <td></td>
              </tr>
              
            
              
              
              <tr>
                <td>Rewrap</td>
                <td>POST</td>
                <td>/v2/rewrap</td>
                <td>*</td>
              </tr>
              
            
            </tbody>
          </table>
          
        
    
      
      <div class="file-heading">
        <h2 id="policy/selectors.proto">policy/selectors.proto</h2><a href="#title">Top</a>
      </div>
      <p></p>

      
        <h3 id="policy.AttributeDefinitionSelector">AttributeDefinitionSelector</h3>
        <p></p>

        
          <table class="field-table">
            <thead>
              <tr><td>Field</td><td>Type</td><td>Label</td><td>Description</td></tr>
            </thead>
            <tbody>
              
                <tr>
                  <td>with_key_access_grants</td>
                  <td><a href="#bool">bool</a></td>
                  <td></td>
                  <td><p> </p></td>
                </tr>
              
                <tr>
                  <td>with_namespace</td>
                  <td><a href="#policy.AttributeDefinitionSelector.NamespaceSelector">AttributeDefinitionSelector.NamespaceSelector</a></td>
                  <td></td>
                  <td><p> </p></td>
                </tr>
              
                <tr>
                  <td>with_values</td>
                  <td><a href="#policy.AttributeDefinitionSelector.ValueSelector">AttributeDefinitionSelector.ValueSelector</a></td>
                  <td></td>
                  <td><p> </p></td>
                </tr>
              
            </tbody>
          </table>

          

        
      
        <h3 id="policy.AttributeDefinitionSelector.NamespaceSelector">AttributeDefinitionSelector.NamespaceSelector</h3>
        <p></p>

        

        
      
        <h3 id="policy.AttributeDefinitionSelector.ValueSelector">AttributeDefinitionSelector.ValueSelector</h3>
        <p></p>

        
          <table class="field-table">
            <thead>
              <tr><td>Field</td><td>Type</td><td>Label</td><td>Description</td></tr>
            </thead>
            <tbody>
              
                <tr>
                  <td>with_key_access_grants</td>
                  <td><a href="#bool">bool</a></td>
                  <td></td>
                  <td><p> </p></td>
                </tr>
              
                <tr>
                  <td>with_subject_maps</td>
                  <td><a href="#bool">bool</a></td>
                  <td></td>
                  <td><p> </p></td>
                </tr>
              
                <tr>
                  <td>with_resource_maps</td>
                  <td><a href="#bool">bool</a></td>
                  <td></td>
                  <td><p> </p></td>
                </tr>
              
            </tbody>
          </table>

          

        
      
        <h3 id="policy.AttributeNamespaceSelector">AttributeNamespaceSelector</h3>
        <p></p>

        
          <table class="field-table">
            <thead>
              <tr><td>Field</td><td>Type</td><td>Label</td><td>Description</td></tr>
            </thead>
            <tbody>
              
                <tr>
                  <td>with_attributes</td>
                  <td><a href="#policy.AttributeNamespaceSelector.AttributeSelector">AttributeNamespaceSelector.AttributeSelector</a></td>
                  <td></td>
                  <td><p> </p></td>
                </tr>
              
            </tbody>
          </table>

          

        
      
        <h3 id="policy.AttributeNamespaceSelector.AttributeSelector">AttributeNamespaceSelector.AttributeSelector</h3>
        <p></p>

        
          <table class="field-table">
            <thead>
              <tr><td>Field</td><td>Type</td><td>Label</td><td>Description</td></tr>
            </thead>
            <tbody>
              
                <tr>
                  <td>with_key_access_grants</td>
                  <td><a href="#bool">bool</a></td>
                  <td></td>
                  <td><p> </p></td>
                </tr>
              
                <tr>
                  <td>with_values</td>
                  <td><a href="#policy.AttributeNamespaceSelector.AttributeSelector.ValueSelector">AttributeNamespaceSelector.AttributeSelector.ValueSelector</a></td>
                  <td></td>
                  <td><p> </p></td>
                </tr>
              
            </tbody>
          </table>

          

        
      
        <h3 id="policy.AttributeNamespaceSelector.AttributeSelector.ValueSelector">AttributeNamespaceSelector.AttributeSelector.ValueSelector</h3>
        <p></p>

        
          <table class="field-table">
            <thead>
              <tr><td>Field</td><td>Type</td><td>Label</td><td>Description</td></tr>
            </thead>
            <tbody>
              
                <tr>
                  <td>with_key_access_grants</td>
                  <td><a href="#bool">bool</a></td>
                  <td></td>
                  <td><p> </p></td>
                </tr>
              
                <tr>
                  <td>with_subject_maps</td>
                  <td><a href="#bool">bool</a></td>
                  <td></td>
                  <td><p> </p></td>
                </tr>
              
                <tr>
                  <td>with_resource_maps</td>
                  <td><a href="#bool">bool</a></td>
                  <td></td>
                  <td><p> </p></td>
                </tr>
              
            </tbody>
          </table>

          

        
      
        <h3 id="policy.AttributeValueSelector">AttributeValueSelector</h3>
        <p></p>

        
          <table class="field-table">
            <thead>
              <tr><td>Field</td><td>Type</td><td>Label</td><td>Description</td></tr>
            </thead>
            <tbody>
              
                <tr>
                  <td>with_key_access_grants</td>
                  <td><a href="#bool">bool</a></td>
                  <td></td>
                  <td><p> </p></td>
                </tr>
              
                <tr>
                  <td>with_subject_maps</td>
                  <td><a href="#bool">bool</a></td>
                  <td></td>
                  <td><p> </p></td>
                </tr>
              
                <tr>
                  <td>with_resource_maps</td>
                  <td><a href="#bool">bool</a></td>
                  <td></td>
                  <td><p> </p></td>
                </tr>
              
                <tr>
                  <td>with_attribute</td>
                  <td><a href="#policy.AttributeValueSelector.AttributeSelector">AttributeValueSelector.AttributeSelector</a></td>
                  <td></td>
                  <td><p> </p></td>
                </tr>
              
            </tbody>
          </table>

          

        
      
        <h3 id="policy.AttributeValueSelector.AttributeSelector">AttributeValueSelector.AttributeSelector</h3>
        <p></p>

        
          <table class="field-table">
            <thead>
              <tr><td>Field</td><td>Type</td><td>Label</td><td>Description</td></tr>
            </thead>
            <tbody>
              
                <tr>
                  <td>with_key_access_grants</td>
                  <td><a href="#bool">bool</a></td>
                  <td></td>
                  <td><p> </p></td>
                </tr>
              
                <tr>
                  <td>with_namespace</td>
                  <td><a href="#policy.AttributeValueSelector.AttributeSelector.NamespaceSelector">AttributeValueSelector.AttributeSelector.NamespaceSelector</a></td>
                  <td></td>
                  <td><p> </p></td>
                </tr>
              
            </tbody>
          </table>

          

        
      
        <h3 id="policy.AttributeValueSelector.AttributeSelector.NamespaceSelector">AttributeValueSelector.AttributeSelector.NamespaceSelector</h3>
        <p></p>

        

        
      

      

      

      
    
      
      <div class="file-heading">
        <h2 id="policy/attributes/attributes.proto">policy/attributes/attributes.proto</h2><a href="#title">Top</a>
      </div>
      <p></p>

      
        <h3 id="policy.attributes.AssignKeyAccessServerToAttributeRequest">AssignKeyAccessServerToAttributeRequest</h3>
        <p></p>

        
          <table class="field-table">
            <thead>
              <tr><td>Field</td><td>Type</td><td>Label</td><td>Description</td></tr>
            </thead>
            <tbody>
              
                <tr>
                  <td>attribute_key_access_server</td>
                  <td><a href="#policy.attributes.AttributeKeyAccessServer">AttributeKeyAccessServer</a></td>
                  <td></td>
                  <td><p> </p></td>
                </tr>
              
            </tbody>
          </table>

          

        
      
        <h3 id="policy.attributes.AssignKeyAccessServerToAttributeResponse">AssignKeyAccessServerToAttributeResponse</h3>
        <p></p>

        
          <table class="field-table">
            <thead>
              <tr><td>Field</td><td>Type</td><td>Label</td><td>Description</td></tr>
            </thead>
            <tbody>
              
                <tr>
                  <td>attribute_key_access_server</td>
                  <td><a href="#policy.attributes.AttributeKeyAccessServer">AttributeKeyAccessServer</a></td>
                  <td></td>
                  <td><p> </p></td>
                </tr>
              
            </tbody>
          </table>

          

        
      
        <h3 id="policy.attributes.AssignKeyAccessServerToValueRequest">AssignKeyAccessServerToValueRequest</h3>
        <p></p>

        
          <table class="field-table">
            <thead>
              <tr><td>Field</td><td>Type</td><td>Label</td><td>Description</td></tr>
            </thead>
            <tbody>
              
                <tr>
                  <td>value_key_access_server</td>
                  <td><a href="#policy.attributes.ValueKeyAccessServer">ValueKeyAccessServer</a></td>
                  <td></td>
                  <td><p> </p></td>
                </tr>
              
            </tbody>
          </table>

          

        
      
        <h3 id="policy.attributes.AssignKeyAccessServerToValueResponse">AssignKeyAccessServerToValueResponse</h3>
        <p></p>

        
          <table class="field-table">
            <thead>
              <tr><td>Field</td><td>Type</td><td>Label</td><td>Description</td></tr>
            </thead>
            <tbody>
              
                <tr>
                  <td>value_key_access_server</td>
                  <td><a href="#policy.attributes.ValueKeyAccessServer">ValueKeyAccessServer</a></td>
                  <td></td>
                  <td><p> </p></td>
                </tr>
              
            </tbody>
          </table>

          

        
      
        <h3 id="policy.attributes.AttributeKeyAccessServer">AttributeKeyAccessServer</h3>
        <p></p>

        
          <table class="field-table">
            <thead>
              <tr><td>Field</td><td>Type</td><td>Label</td><td>Description</td></tr>
            </thead>
            <tbody>
              
                <tr>
                  <td>attribute_id</td>
                  <td><a href="#string">string</a></td>
                  <td></td>
                  <td><p> </p></td>
                </tr>
              
                <tr>
                  <td>key_access_server_id</td>
                  <td><a href="#string">string</a></td>
                  <td></td>
                  <td><p> </p></td>
                </tr>
              
            </tbody>
          </table>

          

        
      
        <h3 id="policy.attributes.CreateAttributeRequest">CreateAttributeRequest</h3>
        <p></p>

        
          <table class="field-table">
            <thead>
              <tr><td>Field</td><td>Type</td><td>Label</td><td>Description</td></tr>
            </thead>
            <tbody>
              
                <tr>
                  <td>namespace_id</td>
                  <td><a href="#string">string</a></td>
                  <td></td>
                  <td><p>Required </p></td>
                </tr>
              
                <tr>
                  <td>name</td>
                  <td><a href="#string">string</a></td>
                  <td></td>
                  <td><p> </p></td>
                </tr>
              
                <tr>
                  <td>rule</td>
                  <td><a href="#policy.AttributeRuleTypeEnum">policy.AttributeRuleTypeEnum</a></td>
                  <td></td>
                  <td><p> </p></td>
                </tr>
              
                <tr>
                  <td>metadata</td>
                  <td><a href="#common.MetadataMutable">common.MetadataMutable</a></td>
                  <td></td>
                  <td><p>Optional </p></td>
                </tr>
              
            </tbody>
          </table>

          

        
      
        <h3 id="policy.attributes.CreateAttributeResponse">CreateAttributeResponse</h3>
        <p></p>

        
          <table class="field-table">
            <thead>
              <tr><td>Field</td><td>Type</td><td>Label</td><td>Description</td></tr>
            </thead>
            <tbody>
              
                <tr>
                  <td>attribute</td>
                  <td><a href="#policy.Attribute">policy.Attribute</a></td>
                  <td></td>
                  <td><p> </p></td>
                </tr>
              
            </tbody>
          </table>

          

        
      
        <h3 id="policy.attributes.CreateAttributeValueRequest">CreateAttributeValueRequest</h3>
        <p></p>

        
          <table class="field-table">
            <thead>
              <tr><td>Field</td><td>Type</td><td>Label</td><td>Description</td></tr>
            </thead>
            <tbody>
              
                <tr>
                  <td>attribute_id</td>
                  <td><a href="#string">string</a></td>
                  <td></td>
                  <td><p>Required </p></td>
                </tr>
              
                <tr>
                  <td>value</td>
                  <td><a href="#string">string</a></td>
                  <td></td>
                  <td><p> </p></td>
                </tr>
              
                <tr>
                  <td>members</td>
                  <td><a href="#string">string</a></td>
                  <td>repeated</td>
                  <td><p>Optional </p></td>
                </tr>
              
                <tr>
                  <td>metadata</td>
                  <td><a href="#common.MetadataMutable">common.MetadataMutable</a></td>
                  <td></td>
                  <td><p>Common metadata </p></td>
                </tr>
              
            </tbody>
          </table>

          

        
      
        <h3 id="policy.attributes.CreateAttributeValueResponse">CreateAttributeValueResponse</h3>
        <p></p>

        
          <table class="field-table">
            <thead>
              <tr><td>Field</td><td>Type</td><td>Label</td><td>Description</td></tr>
            </thead>
            <tbody>
              
                <tr>
                  <td>value</td>
                  <td><a href="#policy.Value">policy.Value</a></td>
                  <td></td>
                  <td><p> </p></td>
                </tr>
              
            </tbody>
          </table>

          

        
      
        <h3 id="policy.attributes.DeactivateAttributeRequest">DeactivateAttributeRequest</h3>
        <p></p>

        
          <table class="field-table">
            <thead>
              <tr><td>Field</td><td>Type</td><td>Label</td><td>Description</td></tr>
            </thead>
            <tbody>
              
                <tr>
                  <td>id</td>
                  <td><a href="#string">string</a></td>
                  <td></td>
                  <td><p> </p></td>
                </tr>
              
            </tbody>
          </table>

          

        
      
        <h3 id="policy.attributes.DeactivateAttributeResponse">DeactivateAttributeResponse</h3>
        <p></p>

        
          <table class="field-table">
            <thead>
              <tr><td>Field</td><td>Type</td><td>Label</td><td>Description</td></tr>
            </thead>
            <tbody>
              
                <tr>
                  <td>attribute</td>
                  <td><a href="#policy.Attribute">policy.Attribute</a></td>
                  <td></td>
                  <td><p> </p></td>
                </tr>
              
            </tbody>
          </table>

          

        
      
        <h3 id="policy.attributes.DeactivateAttributeValueRequest">DeactivateAttributeValueRequest</h3>
        <p></p>

        
          <table class="field-table">
            <thead>
              <tr><td>Field</td><td>Type</td><td>Label</td><td>Description</td></tr>
            </thead>
            <tbody>
              
                <tr>
                  <td>id</td>
                  <td><a href="#string">string</a></td>
                  <td></td>
                  <td><p> </p></td>
                </tr>
              
            </tbody>
          </table>

          

        
      
        <h3 id="policy.attributes.DeactivateAttributeValueResponse">DeactivateAttributeValueResponse</h3>
        <p></p>

        
          <table class="field-table">
            <thead>
              <tr><td>Field</td><td>Type</td><td>Label</td><td>Description</td></tr>
            </thead>
            <tbody>
              
                <tr>
                  <td>value</td>
                  <td><a href="#policy.Value">policy.Value</a></td>
                  <td></td>
                  <td><p> </p></td>
                </tr>
              
            </tbody>
          </table>

          

        
      
        <h3 id="policy.attributes.GetAttributeRequest">GetAttributeRequest</h3>
        <p></p>

        
          <table class="field-table">
            <thead>
              <tr><td>Field</td><td>Type</td><td>Label</td><td>Description</td></tr>
            </thead>
            <tbody>
              
                <tr>
                  <td>id</td>
                  <td><a href="#string">string</a></td>
                  <td></td>
                  <td><p> </p></td>
                </tr>
              
            </tbody>
          </table>

          

        
      
        <h3 id="policy.attributes.GetAttributeResponse">GetAttributeResponse</h3>
        <p></p>

        
          <table class="field-table">
            <thead>
              <tr><td>Field</td><td>Type</td><td>Label</td><td>Description</td></tr>
            </thead>
            <tbody>
              
                <tr>
                  <td>attribute</td>
                  <td><a href="#policy.Attribute">policy.Attribute</a></td>
                  <td></td>
                  <td><p> </p></td>
                </tr>
              
            </tbody>
          </table>

          

        
      
        <h3 id="policy.attributes.GetAttributeValueRequest">GetAttributeValueRequest</h3>
        <p>Value RPC messages</p><p>/</p>

        
          <table class="field-table">
            <thead>
              <tr><td>Field</td><td>Type</td><td>Label</td><td>Description</td></tr>
            </thead>
            <tbody>
              
                <tr>
                  <td>id</td>
                  <td><a href="#string">string</a></td>
                  <td></td>
                  <td><p> </p></td>
                </tr>
              
            </tbody>
          </table>

          

        
      
        <h3 id="policy.attributes.GetAttributeValueResponse">GetAttributeValueResponse</h3>
        <p></p>

        
          <table class="field-table">
            <thead>
              <tr><td>Field</td><td>Type</td><td>Label</td><td>Description</td></tr>
            </thead>
            <tbody>
              
                <tr>
                  <td>value</td>
                  <td><a href="#policy.Value">policy.Value</a></td>
                  <td></td>
                  <td><p> </p></td>
                </tr>
              
            </tbody>
          </table>

          

        
      
        <h3 id="policy.attributes.GetAttributeValuesByFqnsRequest">GetAttributeValuesByFqnsRequest</h3>
        <p></p>

        
          <table class="field-table">
            <thead>
              <tr><td>Field</td><td>Type</td><td>Label</td><td>Description</td></tr>
            </thead>
            <tbody>
              
                <tr>
                  <td>fqns</td>
                  <td><a href="#string">string</a></td>
                  <td>repeated</td>
                  <td><p>Required </p></td>
                </tr>
              
                <tr>
                  <td>with_value</td>
                  <td><a href="#policy.AttributeValueSelector">policy.AttributeValueSelector</a></td>
                  <td></td>
                  <td><p> </p></td>
                </tr>
              
            </tbody>
          </table>

          

        
      
        <h3 id="policy.attributes.GetAttributeValuesByFqnsResponse">GetAttributeValuesByFqnsResponse</h3>
        <p></p>

        
          <table class="field-table">
            <thead>
              <tr><td>Field</td><td>Type</td><td>Label</td><td>Description</td></tr>
            </thead>
            <tbody>
              
                <tr>
                  <td>fqn_attribute_values</td>
                  <td><a href="#policy.attributes.GetAttributeValuesByFqnsResponse.FqnAttributeValuesEntry">GetAttributeValuesByFqnsResponse.FqnAttributeValuesEntry</a></td>
                  <td>repeated</td>
                  <td><p>map of fqns to complete attributes and the one selected value </p></td>
                </tr>
              
            </tbody>
          </table>

          

        
      
        <h3 id="policy.attributes.GetAttributeValuesByFqnsResponse.AttributeAndValue">GetAttributeValuesByFqnsResponse.AttributeAndValue</h3>
        <p></p>

        
          <table class="field-table">
            <thead>
              <tr><td>Field</td><td>Type</td><td>Label</td><td>Description</td></tr>
            </thead>
            <tbody>
              
                <tr>
                  <td>attribute</td>
                  <td><a href="#policy.Attribute">policy.Attribute</a></td>
                  <td></td>
                  <td><p> </p></td>
                </tr>
              
                <tr>
                  <td>value</td>
                  <td><a href="#policy.Value">policy.Value</a></td>
                  <td></td>
                  <td><p> </p></td>
                </tr>
              
            </tbody>
          </table>

          

        
      
        <h3 id="policy.attributes.GetAttributeValuesByFqnsResponse.FqnAttributeValuesEntry">GetAttributeValuesByFqnsResponse.FqnAttributeValuesEntry</h3>
        <p></p>

        
          <table class="field-table">
            <thead>
              <tr><td>Field</td><td>Type</td><td>Label</td><td>Description</td></tr>
            </thead>
            <tbody>
              
                <tr>
                  <td>key</td>
                  <td><a href="#string">string</a></td>
                  <td></td>
                  <td><p> </p></td>
                </tr>
              
                <tr>
                  <td>value</td>
                  <td><a href="#policy.attributes.GetAttributeValuesByFqnsResponse.AttributeAndValue">GetAttributeValuesByFqnsResponse.AttributeAndValue</a></td>
                  <td></td>
                  <td><p> </p></td>
                </tr>
              
            </tbody>
          </table>

          

        
      
        <h3 id="policy.attributes.ListAttributeValuesRequest">ListAttributeValuesRequest</h3>
        <p></p>

        
          <table class="field-table">
            <thead>
              <tr><td>Field</td><td>Type</td><td>Label</td><td>Description</td></tr>
            </thead>
            <tbody>
              
                <tr>
                  <td>attribute_id</td>
                  <td><a href="#string">string</a></td>
                  <td></td>
                  <td><p> </p></td>
                </tr>
              
                <tr>
                  <td>state</td>
                  <td><a href="#common.ActiveStateEnum">common.ActiveStateEnum</a></td>
                  <td></td>
                  <td><p>ACTIVE by default when not specified </p></td>
                </tr>
              
            </tbody>
          </table>

          

        
      
        <h3 id="policy.attributes.ListAttributeValuesResponse">ListAttributeValuesResponse</h3>
        <p></p>

        
          <table class="field-table">
            <thead>
              <tr><td>Field</td><td>Type</td><td>Label</td><td>Description</td></tr>
            </thead>
            <tbody>
              
                <tr>
                  <td>values</td>
                  <td><a href="#policy.Value">policy.Value</a></td>
                  <td>repeated</td>
                  <td><p> </p></td>
                </tr>
              
            </tbody>
          </table>

          

        
      
        <h3 id="policy.attributes.ListAttributesRequest">ListAttributesRequest</h3>
        <p></p>

        
          <table class="field-table">
            <thead>
              <tr><td>Field</td><td>Type</td><td>Label</td><td>Description</td></tr>
            </thead>
            <tbody>
              
                <tr>
                  <td>state</td>
                  <td><a href="#common.ActiveStateEnum">common.ActiveStateEnum</a></td>
                  <td></td>
                  <td><p>ACTIVE by default when not specified </p></td>
                </tr>
              
            </tbody>
          </table>

          

        
      
        <h3 id="policy.attributes.ListAttributesResponse">ListAttributesResponse</h3>
        <p></p>

        
          <table class="field-table">
            <thead>
              <tr><td>Field</td><td>Type</td><td>Label</td><td>Description</td></tr>
            </thead>
            <tbody>
              
                <tr>
                  <td>attributes</td>
                  <td><a href="#policy.Attribute">policy.Attribute</a></td>
                  <td>repeated</td>
                  <td><p> </p></td>
                </tr>
              
            </tbody>
          </table>

          

        
      
        <h3 id="policy.attributes.RemoveKeyAccessServerFromAttributeRequest">RemoveKeyAccessServerFromAttributeRequest</h3>
        <p></p>

        
          <table class="field-table">
            <thead>
              <tr><td>Field</td><td>Type</td><td>Label</td><td>Description</td></tr>
            </thead>
            <tbody>
              
                <tr>
                  <td>attribute_key_access_server</td>
                  <td><a href="#policy.attributes.AttributeKeyAccessServer">AttributeKeyAccessServer</a></td>
                  <td></td>
                  <td><p> </p></td>
                </tr>
              
            </tbody>
          </table>

          

        
      
        <h3 id="policy.attributes.RemoveKeyAccessServerFromAttributeResponse">RemoveKeyAccessServerFromAttributeResponse</h3>
        <p></p>

        
          <table class="field-table">
            <thead>
              <tr><td>Field</td><td>Type</td><td>Label</td><td>Description</td></tr>
            </thead>
            <tbody>
              
                <tr>
                  <td>attribute_key_access_server</td>
                  <td><a href="#policy.attributes.AttributeKeyAccessServer">AttributeKeyAccessServer</a></td>
                  <td></td>
                  <td><p> </p></td>
                </tr>
              
            </tbody>
          </table>

          

        
      
        <h3 id="policy.attributes.RemoveKeyAccessServerFromValueRequest">RemoveKeyAccessServerFromValueRequest</h3>
        <p></p>

        
          <table class="field-table">
            <thead>
              <tr><td>Field</td><td>Type</td><td>Label</td><td>Description</td></tr>
            </thead>
            <tbody>
              
                <tr>
                  <td>value_key_access_server</td>
                  <td><a href="#policy.attributes.ValueKeyAccessServer">ValueKeyAccessServer</a></td>
                  <td></td>
                  <td><p> </p></td>
                </tr>
              
            </tbody>
          </table>

          

        
      
        <h3 id="policy.attributes.RemoveKeyAccessServerFromValueResponse">RemoveKeyAccessServerFromValueResponse</h3>
        <p></p>

        
          <table class="field-table">
            <thead>
              <tr><td>Field</td><td>Type</td><td>Label</td><td>Description</td></tr>
            </thead>
            <tbody>
              
                <tr>
                  <td>value_key_access_server</td>
                  <td><a href="#policy.attributes.ValueKeyAccessServer">ValueKeyAccessServer</a></td>
                  <td></td>
                  <td><p> </p></td>
                </tr>
              
            </tbody>
          </table>

          

        
      
        <h3 id="policy.attributes.UpdateAttributeRequest">UpdateAttributeRequest</h3>
        <p></p>

        
          <table class="field-table">
            <thead>
              <tr><td>Field</td><td>Type</td><td>Label</td><td>Description</td></tr>
            </thead>
            <tbody>
              
                <tr>
                  <td>id</td>
                  <td><a href="#string">string</a></td>
                  <td></td>
                  <td><p>Required </p></td>
                </tr>
              
                <tr>
                  <td>metadata</td>
                  <td><a href="#common.MetadataMutable">common.MetadataMutable</a></td>
                  <td></td>
                  <td><p>Optional </p></td>
                </tr>
              
                <tr>
                  <td>metadata_update_behavior</td>
                  <td><a href="#common.MetadataUpdateEnum">common.MetadataUpdateEnum</a></td>
                  <td></td>
                  <td><p> </p></td>
                </tr>
              
            </tbody>
          </table>

          

        
      
        <h3 id="policy.attributes.UpdateAttributeResponse">UpdateAttributeResponse</h3>
        <p></p>

        
          <table class="field-table">
            <thead>
              <tr><td>Field</td><td>Type</td><td>Label</td><td>Description</td></tr>
            </thead>
            <tbody>
              
                <tr>
                  <td>attribute</td>
                  <td><a href="#policy.Attribute">policy.Attribute</a></td>
                  <td></td>
                  <td><p> </p></td>
                </tr>
              
            </tbody>
          </table>

          

        
      
        <h3 id="policy.attributes.UpdateAttributeValueRequest">UpdateAttributeValueRequest</h3>
        <p></p>

        
          <table class="field-table">
            <thead>
              <tr><td>Field</td><td>Type</td><td>Label</td><td>Description</td></tr>
            </thead>
            <tbody>
              
                <tr>
                  <td>id</td>
                  <td><a href="#string">string</a></td>
                  <td></td>
                  <td><p> </p></td>
                </tr>
              
                <tr>
                  <td>members</td>
                  <td><a href="#string">string</a></td>
                  <td>repeated</td>
                  <td><p>Optional </p></td>
                </tr>
              
                <tr>
                  <td>metadata</td>
                  <td><a href="#common.MetadataMutable">common.MetadataMutable</a></td>
                  <td></td>
                  <td><p>Common metadata </p></td>
                </tr>
              
                <tr>
                  <td>metadata_update_behavior</td>
                  <td><a href="#common.MetadataUpdateEnum">common.MetadataUpdateEnum</a></td>
                  <td></td>
                  <td><p> </p></td>
                </tr>
              
            </tbody>
          </table>

          

        
      
        <h3 id="policy.attributes.UpdateAttributeValueResponse">UpdateAttributeValueResponse</h3>
        <p></p>

        
          <table class="field-table">
            <thead>
              <tr><td>Field</td><td>Type</td><td>Label</td><td>Description</td></tr>
            </thead>
            <tbody>
              
                <tr>
                  <td>value</td>
                  <td><a href="#policy.Value">policy.Value</a></td>
                  <td></td>
                  <td><p> </p></td>
                </tr>
              
            </tbody>
          </table>

          

        
      
        <h3 id="policy.attributes.ValueKeyAccessServer">ValueKeyAccessServer</h3>
        <p></p>

        
          <table class="field-table">
            <thead>
              <tr><td>Field</td><td>Type</td><td>Label</td><td>Description</td></tr>
            </thead>
            <tbody>
              
                <tr>
                  <td>value_id</td>
                  <td><a href="#string">string</a></td>
                  <td></td>
                  <td><p> </p></td>
                </tr>
              
                <tr>
                  <td>key_access_server_id</td>
                  <td><a href="#string">string</a></td>
                  <td></td>
                  <td><p> </p></td>
                </tr>
              
            </tbody>
          </table>

          

        
      

      

      

      
        <h3 id="policy.attributes.AttributesService">AttributesService</h3>
        <p>Attribute Service</p><p>/</p>
        <table class="enum-table">
          <thead>
            <tr><td>Method Name</td><td>Request Type</td><td>Response Type</td><td>Description</td></tr>
          </thead>
          <tbody>
            
              <tr>
                <td>ListAttributes</td>
                <td><a href="#policy.attributes.ListAttributesRequest">ListAttributesRequest</a></td>
                <td><a href="#policy.attributes.ListAttributesResponse">ListAttributesResponse</a></td>
                <td><p>--------------------------------------*
Attribute RPCs
---------------------------------------</p></td>
              </tr>
            
              <tr>
                <td>ListAttributeValues</td>
                <td><a href="#policy.attributes.ListAttributeValuesRequest">ListAttributeValuesRequest</a></td>
                <td><a href="#policy.attributes.ListAttributeValuesResponse">ListAttributeValuesResponse</a></td>
                <td><p></p></td>
              </tr>
            
              <tr>
                <td>GetAttribute</td>
                <td><a href="#policy.attributes.GetAttributeRequest">GetAttributeRequest</a></td>
                <td><a href="#policy.attributes.GetAttributeResponse">GetAttributeResponse</a></td>
                <td><p></p></td>
              </tr>
            
              <tr>
                <td>GetAttributeValuesByFqns</td>
                <td><a href="#policy.attributes.GetAttributeValuesByFqnsRequest">GetAttributeValuesByFqnsRequest</a></td>
                <td><a href="#policy.attributes.GetAttributeValuesByFqnsResponse">GetAttributeValuesByFqnsResponse</a></td>
                <td><p></p></td>
              </tr>
            
              <tr>
                <td>CreateAttribute</td>
                <td><a href="#policy.attributes.CreateAttributeRequest">CreateAttributeRequest</a></td>
                <td><a href="#policy.attributes.CreateAttributeResponse">CreateAttributeResponse</a></td>
                <td><p></p></td>
              </tr>
            
              <tr>
                <td>UpdateAttribute</td>
                <td><a href="#policy.attributes.UpdateAttributeRequest">UpdateAttributeRequest</a></td>
                <td><a href="#policy.attributes.UpdateAttributeResponse">UpdateAttributeResponse</a></td>
                <td><p></p></td>
              </tr>
            
              <tr>
                <td>DeactivateAttribute</td>
                <td><a href="#policy.attributes.DeactivateAttributeRequest">DeactivateAttributeRequest</a></td>
                <td><a href="#policy.attributes.DeactivateAttributeResponse">DeactivateAttributeResponse</a></td>
                <td><p></p></td>
              </tr>
            
              <tr>
                <td>GetAttributeValue</td>
                <td><a href="#policy.attributes.GetAttributeValueRequest">GetAttributeValueRequest</a></td>
                <td><a href="#policy.attributes.GetAttributeValueResponse">GetAttributeValueResponse</a></td>
                <td><p>--------------------------------------*
Value RPCs
---------------------------------------</p></td>
              </tr>
            
              <tr>
                <td>CreateAttributeValue</td>
                <td><a href="#policy.attributes.CreateAttributeValueRequest">CreateAttributeValueRequest</a></td>
                <td><a href="#policy.attributes.CreateAttributeValueResponse">CreateAttributeValueResponse</a></td>
                <td><p></p></td>
              </tr>
            
              <tr>
                <td>UpdateAttributeValue</td>
                <td><a href="#policy.attributes.UpdateAttributeValueRequest">UpdateAttributeValueRequest</a></td>
                <td><a href="#policy.attributes.UpdateAttributeValueResponse">UpdateAttributeValueResponse</a></td>
                <td><p></p></td>
              </tr>
            
              <tr>
                <td>DeactivateAttributeValue</td>
                <td><a href="#policy.attributes.DeactivateAttributeValueRequest">DeactivateAttributeValueRequest</a></td>
                <td><a href="#policy.attributes.DeactivateAttributeValueResponse">DeactivateAttributeValueResponse</a></td>
                <td><p></p></td>
              </tr>
            
              <tr>
                <td>AssignKeyAccessServerToAttribute</td>
                <td><a href="#policy.attributes.AssignKeyAccessServerToAttributeRequest">AssignKeyAccessServerToAttributeRequest</a></td>
                <td><a href="#policy.attributes.AssignKeyAccessServerToAttributeResponse">AssignKeyAccessServerToAttributeResponse</a></td>
                <td><p>--------------------------------------*
Attribute &lt;&gt; Key Access Server RPCs
---------------------------------------</p></td>
              </tr>
            
              <tr>
                <td>RemoveKeyAccessServerFromAttribute</td>
                <td><a href="#policy.attributes.RemoveKeyAccessServerFromAttributeRequest">RemoveKeyAccessServerFromAttributeRequest</a></td>
                <td><a href="#policy.attributes.RemoveKeyAccessServerFromAttributeResponse">RemoveKeyAccessServerFromAttributeResponse</a></td>
                <td><p></p></td>
              </tr>
            
              <tr>
                <td>AssignKeyAccessServerToValue</td>
                <td><a href="#policy.attributes.AssignKeyAccessServerToValueRequest">AssignKeyAccessServerToValueRequest</a></td>
                <td><a href="#policy.attributes.AssignKeyAccessServerToValueResponse">AssignKeyAccessServerToValueResponse</a></td>
                <td><p></p></td>
              </tr>
            
              <tr>
                <td>RemoveKeyAccessServerFromValue</td>
                <td><a href="#policy.attributes.RemoveKeyAccessServerFromValueRequest">RemoveKeyAccessServerFromValueRequest</a></td>
                <td><a href="#policy.attributes.RemoveKeyAccessServerFromValueResponse">RemoveKeyAccessServerFromValueResponse</a></td>
                <td><p></p></td>
              </tr>
            
          </tbody>
        </table>

        
          
          
          <h4>Methods with HTTP bindings</h4>
          <table>
            <thead>
              <tr>
                <td>Method Name</td>
                <td>Method</td>
                <td>Pattern</td>
                <td>Body</td>
              </tr>
            </thead>
            <tbody>
            
              
              
              <tr>
                <td>GetAttribute</td>
                <td>GET</td>
                <td>/attributes/{id}</td>
                <td></td>
              </tr>
              
            
              
              
              <tr>
                <td>GetAttributeValuesByFqns</td>
                <td>GET</td>
                <td>/attributes/*/fqn</td>
                <td></td>
              </tr>
              
            
              
              
              <tr>
                <td>CreateAttribute</td>
                <td>POST</td>
                <td>/attributes</td>
                <td>*</td>
              </tr>
              
            
              
              
              <tr>
                <td>UpdateAttribute</td>
                <td>PATCH</td>
                <td>/attributes/{id}</td>
                <td>*</td>
              </tr>
              
            
              
              
              <tr>
                <td>DeactivateAttribute</td>
                <td>DELETE</td>
                <td>/attributes/{id}</td>
                <td></td>
              </tr>
              
            
              
              
              <tr>
                <td>GetAttributeValue</td>
                <td>GET</td>
                <td>/attributes/*/values/{id}</td>
                <td></td>
              </tr>
              
            
              
              
              <tr>
                <td>CreateAttributeValue</td>
                <td>POST</td>
                <td>/attributes/{attribute_id}/values</td>
                <td>*</td>
              </tr>
              
            
              
              
              <tr>
                <td>UpdateAttributeValue</td>
                <td>PATCH</td>
                <td>/attributes/*/values/{id}</td>
                <td>*</td>
              </tr>
              
            
              
              
              <tr>
                <td>DeactivateAttributeValue</td>
                <td>DELETE</td>
                <td>/attributes/*/values/{id}</td>
                <td></td>
              </tr>
              
            
              
              
              <tr>
                <td>AssignKeyAccessServerToAttribute</td>
                <td>POST</td>
                <td>/attributes/keyaccessserver/assign</td>
                <td>attribute_key_access_server</td>
              </tr>
              
            
              
              
              <tr>
                <td>RemoveKeyAccessServerFromAttribute</td>
                <td>POST</td>
                <td>/attributes/keyaccessserver/remove</td>
                <td>attribute_key_access_server</td>
              </tr>
              
            
              
              
              <tr>
                <td>AssignKeyAccessServerToValue</td>
                <td>POST</td>
                <td>/attributes/values/keyaccessserver/assign</td>
                <td>value_key_access_server</td>
              </tr>
              
            
              
              
              <tr>
                <td>RemoveKeyAccessServerFromValue</td>
                <td>POST</td>
                <td>/attributes/values/keyaccessserver/remove</td>
                <td>value_key_access_server</td>
              </tr>
              
            
            </tbody>
          </table>
          
        
    
      
      <div class="file-heading">
        <h2 id="policy/namespaces/namespaces.proto">policy/namespaces/namespaces.proto</h2><a href="#title">Top</a>
      </div>
      <p></p>

      
        <h3 id="policy.namespaces.CreateNamespaceRequest">CreateNamespaceRequest</h3>
        <p></p>

        
          <table class="field-table">
            <thead>
              <tr><td>Field</td><td>Type</td><td>Label</td><td>Description</td></tr>
            </thead>
            <tbody>
              
                <tr>
                  <td>name</td>
                  <td><a href="#string">string</a></td>
                  <td></td>
                  <td><p>Required </p></td>
                </tr>
              
                <tr>
                  <td>metadata</td>
                  <td><a href="#common.MetadataMutable">common.MetadataMutable</a></td>
                  <td></td>
                  <td><p>Optional </p></td>
                </tr>
              
            </tbody>
          </table>

          

        
      
        <h3 id="policy.namespaces.CreateNamespaceResponse">CreateNamespaceResponse</h3>
        <p></p>

        
          <table class="field-table">
            <thead>
              <tr><td>Field</td><td>Type</td><td>Label</td><td>Description</td></tr>
            </thead>
            <tbody>
              
                <tr>
                  <td>namespace</td>
                  <td><a href="#policy.Namespace">policy.Namespace</a></td>
                  <td></td>
                  <td><p> </p></td>
                </tr>
              
            </tbody>
          </table>

          

        
      
        <h3 id="policy.namespaces.DeactivateNamespaceRequest">DeactivateNamespaceRequest</h3>
        <p></p>

        
          <table class="field-table">
            <thead>
              <tr><td>Field</td><td>Type</td><td>Label</td><td>Description</td></tr>
            </thead>
            <tbody>
              
                <tr>
                  <td>id</td>
                  <td><a href="#string">string</a></td>
                  <td></td>
                  <td><p> </p></td>
                </tr>
              
            </tbody>
          </table>

          

        
      
        <h3 id="policy.namespaces.DeactivateNamespaceResponse">DeactivateNamespaceResponse</h3>
        <p></p>

        

        
      
        <h3 id="policy.namespaces.GetNamespaceRequest">GetNamespaceRequest</h3>
        <p></p>

        
          <table class="field-table">
            <thead>
              <tr><td>Field</td><td>Type</td><td>Label</td><td>Description</td></tr>
            </thead>
            <tbody>
              
                <tr>
                  <td>id</td>
                  <td><a href="#string">string</a></td>
                  <td></td>
                  <td><p> </p></td>
                </tr>
              
            </tbody>
          </table>

          

        
      
        <h3 id="policy.namespaces.GetNamespaceResponse">GetNamespaceResponse</h3>
        <p></p>

        
          <table class="field-table">
            <thead>
              <tr><td>Field</td><td>Type</td><td>Label</td><td>Description</td></tr>
            </thead>
            <tbody>
              
                <tr>
                  <td>namespace</td>
                  <td><a href="#policy.Namespace">policy.Namespace</a></td>
                  <td></td>
                  <td><p> </p></td>
                </tr>
              
            </tbody>
          </table>

          

        
      
        <h3 id="policy.namespaces.ListNamespacesRequest">ListNamespacesRequest</h3>
        <p></p>

        
          <table class="field-table">
            <thead>
              <tr><td>Field</td><td>Type</td><td>Label</td><td>Description</td></tr>
            </thead>
            <tbody>
              
                <tr>
                  <td>state</td>
                  <td><a href="#common.ActiveStateEnum">common.ActiveStateEnum</a></td>
                  <td></td>
                  <td><p>ACTIVE by default when not specified </p></td>
                </tr>
              
            </tbody>
          </table>

          

        
      
        <h3 id="policy.namespaces.ListNamespacesResponse">ListNamespacesResponse</h3>
        <p></p>

        
          <table class="field-table">
            <thead>
              <tr><td>Field</td><td>Type</td><td>Label</td><td>Description</td></tr>
            </thead>
            <tbody>
              
                <tr>
                  <td>namespaces</td>
                  <td><a href="#policy.Namespace">policy.Namespace</a></td>
                  <td>repeated</td>
                  <td><p> </p></td>
                </tr>
              
            </tbody>
          </table>

          

        
      
        <h3 id="policy.namespaces.UpdateNamespaceRequest">UpdateNamespaceRequest</h3>
        <p></p>

        
          <table class="field-table">
            <thead>
              <tr><td>Field</td><td>Type</td><td>Label</td><td>Description</td></tr>
            </thead>
            <tbody>
              
                <tr>
                  <td>id</td>
                  <td><a href="#string">string</a></td>
                  <td></td>
                  <td><p>Required </p></td>
                </tr>
              
                <tr>
                  <td>metadata</td>
                  <td><a href="#common.MetadataMutable">common.MetadataMutable</a></td>
                  <td></td>
<<<<<<< HEAD
                  <td><p> </p></td>
                </tr>
              
                <tr>
                  <td>members</td>
                  <td><a href="#policy.attributes.Value">Value</a></td>
                  <td>repeated</td>
                  <td><p>list of attribute values that this value is related to (attribute group) </p></td>
                </tr>
              
                <tr>
                  <td>grants</td>
                  <td><a href="#kasregistry.KeyAccessServer">kasregistry.KeyAccessServer</a></td>
                  <td>repeated</td>
                  <td><p>list of key access servers </p></td>
=======
                  <td><p>Optional </p></td>
>>>>>>> e9d9241c
                </tr>
              
                <tr>
                  <td>metadata_update_behavior</td>
                  <td><a href="#common.MetadataUpdateEnum">common.MetadataUpdateEnum</a></td>
                  <td></td>
                  <td><p> </p></td>
                </tr>
              
            </tbody>
          </table>

          

        
      
        <h3 id="policy.namespaces.UpdateNamespaceResponse">UpdateNamespaceResponse</h3>
        <p></p>

        
          <table class="field-table">
            <thead>
              <tr><td>Field</td><td>Type</td><td>Label</td><td>Description</td></tr>
            </thead>
            <tbody>
              
                <tr>
                  <td>namespace</td>
                  <td><a href="#policy.Namespace">policy.Namespace</a></td>
                  <td></td>
                  <td><p> </p></td>
                </tr>
              
            </tbody>
          </table>

          

        
      

      

      

      
        <h3 id="policy.namespaces.NamespaceService">NamespaceService</h3>
        <p></p>
        <table class="enum-table">
          <thead>
            <tr><td>Method Name</td><td>Request Type</td><td>Response Type</td><td>Description</td></tr>
          </thead>
          <tbody>
            
              <tr>
                <td>GetNamespace</td>
                <td><a href="#policy.namespaces.GetNamespaceRequest">GetNamespaceRequest</a></td>
                <td><a href="#policy.namespaces.GetNamespaceResponse">GetNamespaceResponse</a></td>
                <td><p></p></td>
              </tr>
            
              <tr>
                <td>ListNamespaces</td>
                <td><a href="#policy.namespaces.ListNamespacesRequest">ListNamespacesRequest</a></td>
                <td><a href="#policy.namespaces.ListNamespacesResponse">ListNamespacesResponse</a></td>
                <td><p></p></td>
              </tr>
            
              <tr>
                <td>CreateNamespace</td>
                <td><a href="#policy.namespaces.CreateNamespaceRequest">CreateNamespaceRequest</a></td>
                <td><a href="#policy.namespaces.CreateNamespaceResponse">CreateNamespaceResponse</a></td>
                <td><p></p></td>
              </tr>
            
              <tr>
                <td>UpdateNamespace</td>
                <td><a href="#policy.namespaces.UpdateNamespaceRequest">UpdateNamespaceRequest</a></td>
                <td><a href="#policy.namespaces.UpdateNamespaceResponse">UpdateNamespaceResponse</a></td>
                <td><p></p></td>
              </tr>
            
              <tr>
                <td>DeactivateNamespace</td>
                <td><a href="#policy.namespaces.DeactivateNamespaceRequest">DeactivateNamespaceRequest</a></td>
                <td><a href="#policy.namespaces.DeactivateNamespaceResponse">DeactivateNamespaceResponse</a></td>
                <td><p></p></td>
              </tr>
            
          </tbody>
        </table>

        
          
          
          <h4>Methods with HTTP bindings</h4>
          <table>
            <thead>
              <tr>
                <td>Method Name</td>
                <td>Method</td>
                <td>Pattern</td>
                <td>Body</td>
              </tr>
            </thead>
            <tbody>
            
              
              
              <tr>
                <td>GetNamespace</td>
                <td>GET</td>
                <td>/attributes/namespaces/{id}</td>
                <td></td>
              </tr>
              
            
              
              
              <tr>
                <td>ListNamespaces</td>
                <td>GET</td>
                <td>/attributes/namespaces</td>
                <td></td>
              </tr>
              
            
              
              
              <tr>
                <td>CreateNamespace</td>
                <td>POST</td>
                <td>/attributes/namespaces</td>
                <td>*</td>
              </tr>
              
            
              
              
              <tr>
                <td>UpdateNamespace</td>
                <td>PATCH</td>
                <td>/attributes/namespaces/{id}</td>
                <td>*</td>
              </tr>
              
            
              
              
              <tr>
                <td>DeactivateNamespace</td>
                <td>DELETE</td>
                <td>/attributes/namespaces/{id}</td>
                <td></td>
              </tr>
              
            
            </tbody>
          </table>
          
        
    
      
      <div class="file-heading">
        <h2 id="policy/resourcemapping/resource_mapping.proto">policy/resourcemapping/resource_mapping.proto</h2><a href="#title">Top</a>
      </div>
      <p></p>

      
        <h3 id="policy.resourcemapping.CreateResourceMappingRequest">CreateResourceMappingRequest</h3>
        <p>### Request</p><p>grpcurl -plaintext -d @ localhost:9000 policy.resourcemapping.ResourceMappingService/CreateResourceMapping <<EOM</p><p>{</p><p>"mapping": {</p><p>"name": "Classification",</p><p>"attribute_value_id": "12345678-1234-1234-1234-123456789012",</p><p>"terms": ["CONFIDENTIAL", "CONTROLLED UNCLASSIFIED", "OFFICIAL-SENSITIVE", "CUI", "C"]</p><p>}</p><p>}</p><p>EOM</p><p>### Response</p><p>{</p><p>"mapping": {</p><p>"metadata": {</p><p>"id": "12345678-1234-1234-1234-123456789012",</p><p>"created_at": "2020-01-01T00:00:00Z",</p><p>"updated_at": "2020-01-01T00:00:00Z"</p><p>},</p><p>"name": "Classification",</p><p>"attribute_value_id": "12345678-1234-1234-1234-123456789012",</p><p>"terms": ["CONFIDENTIAL", "CONTROLLED UNCLASSIFIED", "OFFICIAL-SENSITIVE", "CUI", "C"]</p><p>}</p><p>}</p>

        
          <table class="field-table">
            <thead>
              <tr><td>Field</td><td>Type</td><td>Label</td><td>Description</td></tr>
            </thead>
            <tbody>
              
                <tr>
                  <td>attribute_value_id</td>
                  <td><a href="#string">string</a></td>
                  <td></td>
                  <td><p>Required </p></td>
                </tr>
              
                <tr>
                  <td>terms</td>
                  <td><a href="#string">string</a></td>
                  <td>repeated</td>
                  <td><p> </p></td>
                </tr>
              
                <tr>
                  <td>metadata</td>
                  <td><a href="#common.MetadataMutable">common.MetadataMutable</a></td>
                  <td></td>
                  <td><p>Optional </p></td>
                </tr>
              
            </tbody>
          </table>

          

        
      
        <h3 id="policy.resourcemapping.CreateResourceMappingResponse">CreateResourceMappingResponse</h3>
        <p></p>

        
          <table class="field-table">
            <thead>
              <tr><td>Field</td><td>Type</td><td>Label</td><td>Description</td></tr>
            </thead>
            <tbody>
              
                <tr>
                  <td>resource_mapping</td>
                  <td><a href="#policy.ResourceMapping">policy.ResourceMapping</a></td>
                  <td></td>
                  <td><p> </p></td>
                </tr>
              
            </tbody>
          </table>

          

        
      
        <h3 id="policy.resourcemapping.DeleteResourceMappingRequest">DeleteResourceMappingRequest</h3>
        <p></p>

        
          <table class="field-table">
            <thead>
              <tr><td>Field</td><td>Type</td><td>Label</td><td>Description</td></tr>
            </thead>
            <tbody>
              
                <tr>
                  <td>id</td>
                  <td><a href="#string">string</a></td>
                  <td></td>
                  <td><p> </p></td>
                </tr>
              
            </tbody>
          </table>

          

        
      
        <h3 id="policy.resourcemapping.DeleteResourceMappingResponse">DeleteResourceMappingResponse</h3>
        <p></p>

        
          <table class="field-table">
            <thead>
              <tr><td>Field</td><td>Type</td><td>Label</td><td>Description</td></tr>
            </thead>
            <tbody>
              
                <tr>
                  <td>resource_mapping</td>
                  <td><a href="#policy.ResourceMapping">policy.ResourceMapping</a></td>
                  <td></td>
                  <td><p> </p></td>
                </tr>
              
            </tbody>
          </table>

          

        
      
        <h3 id="policy.resourcemapping.GetResourceMappingRequest">GetResourceMappingRequest</h3>
        <p></p>

        
          <table class="field-table">
            <thead>
              <tr><td>Field</td><td>Type</td><td>Label</td><td>Description</td></tr>
            </thead>
            <tbody>
              
                <tr>
                  <td>id</td>
                  <td><a href="#string">string</a></td>
                  <td></td>
                  <td><p> </p></td>
                </tr>
              
            </tbody>
          </table>

          

        
      
        <h3 id="policy.resourcemapping.GetResourceMappingResponse">GetResourceMappingResponse</h3>
        <p></p>

        
          <table class="field-table">
            <thead>
              <tr><td>Field</td><td>Type</td><td>Label</td><td>Description</td></tr>
            </thead>
            <tbody>
              
                <tr>
                  <td>resource_mapping</td>
                  <td><a href="#policy.ResourceMapping">policy.ResourceMapping</a></td>
                  <td></td>
                  <td><p> </p></td>
                </tr>
              
            </tbody>
          </table>

          

        
      
        <h3 id="policy.resourcemapping.ListResourceMappingsRequest">ListResourceMappingsRequest</h3>
        <p></p>

        

        
      
        <h3 id="policy.resourcemapping.ListResourceMappingsResponse">ListResourceMappingsResponse</h3>
        <p></p>

        
          <table class="field-table">
            <thead>
              <tr><td>Field</td><td>Type</td><td>Label</td><td>Description</td></tr>
            </thead>
            <tbody>
              
                <tr>
                  <td>resource_mappings</td>
                  <td><a href="#policy.ResourceMapping">policy.ResourceMapping</a></td>
                  <td>repeated</td>
                  <td><p> </p></td>
                </tr>
              
            </tbody>
          </table>

          

        
      
        <h3 id="policy.resourcemapping.UpdateResourceMappingRequest">UpdateResourceMappingRequest</h3>
        <p></p>

        
          <table class="field-table">
            <thead>
              <tr><td>Field</td><td>Type</td><td>Label</td><td>Description</td></tr>
            </thead>
            <tbody>
              
                <tr>
                  <td>id</td>
                  <td><a href="#string">string</a></td>
                  <td></td>
                  <td><p>Required </p></td>
                </tr>
              
                <tr>
                  <td>attribute_value_id</td>
                  <td><a href="#string">string</a></td>
                  <td></td>
                  <td><p>Optional </p></td>
                </tr>
              
                <tr>
                  <td>terms</td>
                  <td><a href="#string">string</a></td>
                  <td>repeated</td>
                  <td><p> </p></td>
                </tr>
              
                <tr>
                  <td>metadata</td>
                  <td><a href="#common.MetadataMutable">common.MetadataMutable</a></td>
                  <td></td>
                  <td><p>Common Metadata </p></td>
                </tr>
              
                <tr>
                  <td>metadata_update_behavior</td>
                  <td><a href="#common.MetadataUpdateEnum">common.MetadataUpdateEnum</a></td>
                  <td></td>
                  <td><p> </p></td>
                </tr>
              
            </tbody>
          </table>

          

        
      
        <h3 id="policy.resourcemapping.UpdateResourceMappingResponse">UpdateResourceMappingResponse</h3>
        <p></p>

        
          <table class="field-table">
            <thead>
              <tr><td>Field</td><td>Type</td><td>Label</td><td>Description</td></tr>
            </thead>
            <tbody>
              
                <tr>
                  <td>resource_mapping</td>
                  <td><a href="#policy.ResourceMapping">policy.ResourceMapping</a></td>
                  <td></td>
                  <td><p> </p></td>
                </tr>
              
            </tbody>
          </table>

          

        
      

      

      

      
        <h3 id="policy.resourcemapping.ResourceMappingService">ResourceMappingService</h3>
        <p>Resource Mappings</p>
        <table class="enum-table">
          <thead>
            <tr><td>Method Name</td><td>Request Type</td><td>Response Type</td><td>Description</td></tr>
          </thead>
          <tbody>
            
              <tr>
                <td>ListResourceMappings</td>
                <td><a href="#policy.resourcemapping.ListResourceMappingsRequest">ListResourceMappingsRequest</a></td>
                <td><a href="#policy.resourcemapping.ListResourceMappingsResponse">ListResourceMappingsResponse</a></td>
                <td><p>Request Example:
- empty body

Response Example:
{
&#34;resource_mappings&#34;: [
{
&#34;terms&#34;: [
&#34;TOPSECRET&#34;,
&#34;TS&#34;,
],
&#34;id&#34;: &#34;3c649464-95b4-4fe0-a09c-ca4b1fecbb0e&#34;,
&#34;metadata&#34;: {
&#34;labels&#34;: [],
&#34;created_at&#34;: {
&#34;seconds&#34;: &#34;1706103276&#34;,
&#34;nanos&#34;: 510718000
},
&#34;updated_at&#34;: {
&#34;seconds&#34;: &#34;1706107873&#34;,
&#34;nanos&#34;: 399786000
},
&#34;description&#34;: &#34;&#34;
},
&#34;attribute_value&#34;: {
&#34;members&#34;: [],
&#34;id&#34;: &#34;f0d1d4f6-bff9-45fd-8170-607b6b559349&#34;,
&#34;metadata&#34;: null,
&#34;attribute_id&#34;: &#34;&#34;,
&#34;value&#34;: &#34;value1&#34;
}
}
]
}</p></td>
              </tr>
            
              <tr>
                <td>GetResourceMapping</td>
                <td><a href="#policy.resourcemapping.GetResourceMappingRequest">GetResourceMappingRequest</a></td>
                <td><a href="#policy.resourcemapping.GetResourceMappingResponse">GetResourceMappingResponse</a></td>
                <td><p>Request Example:
{
&#34;id&#34;: &#34;3c649464-95b4-4fe0-a09c-ca4b1fecbb0e&#34;
}

Response Example:
{
&#34;resource_mapping&#34;: {
&#34;terms&#34;: [
&#34;TOPSECRET&#34;,
&#34;TS&#34;,
],
&#34;id&#34;: &#34;3c649464-95b4-4fe0-a09c-ca4b1fecbb0e&#34;,
&#34;metadata&#34;: {
&#34;labels&#34;: [],
&#34;created_at&#34;: {
&#34;seconds&#34;: &#34;1706103276&#34;,
&#34;nanos&#34;: 510718000
},
&#34;updated_at&#34;: {
&#34;seconds&#34;: &#34;1706107873&#34;,
&#34;nanos&#34;: 399786000
},
&#34;description&#34;: &#34;&#34;
},
&#34;attribute_value&#34;: {
&#34;members&#34;: [],
&#34;id&#34;: &#34;f0d1d4f6-bff9-45fd-8170-607b6b559349&#34;,
&#34;metadata&#34;: null,
&#34;attribute_id&#34;: &#34;&#34;,
&#34;value&#34;: &#34;value1&#34;
}
}
}</p></td>
              </tr>
            
              <tr>
                <td>CreateResourceMapping</td>
                <td><a href="#policy.resourcemapping.CreateResourceMappingRequest">CreateResourceMappingRequest</a></td>
                <td><a href="#policy.resourcemapping.CreateResourceMappingResponse">CreateResourceMappingResponse</a></td>
                <td><p>Request Example:
{
&#34;resource_mapping&#34;: {
&#34;attribute_value_id&#34;: &#34;f0d1d4f6-bff9-45fd-8170-607b6b559349&#34;,
&#34;terms&#34;: [
&#34;TOPSECRET&#34;,
&#34;TS&#34;,
]
}
}

Response Example:
{
&#34;resource_mapping&#34;: {
&#34;terms&#34;: [
&#34;TOPSECRET&#34;,
&#34;TS&#34;,
],
&#34;id&#34;: &#34;3c649464-95b4-4fe0-a09c-ca4b1fecbb0e&#34;,
&#34;metadata&#34;: {
&#34;labels&#34;: [],
&#34;created_at&#34;: {
&#34;seconds&#34;: &#34;1706103276&#34;,
&#34;nanos&#34;: 510718000
},
&#34;updated_at&#34;: {
&#34;seconds&#34;: &#34;1706107873&#34;,
&#34;nanos&#34;: 399786000
},
&#34;description&#34;: &#34;&#34;
},
&#34;attribute_value&#34;: {
&#34;members&#34;: [],
&#34;id&#34;: &#34;f0d1d4f6-bff9-45fd-8170-607b6b559349&#34;,
&#34;metadata&#34;: null,
&#34;attribute_id&#34;: &#34;&#34;,
&#34;value&#34;: &#34;value1&#34;
}
}
}</p></td>
              </tr>
            
              <tr>
                <td>UpdateResourceMapping</td>
                <td><a href="#policy.resourcemapping.UpdateResourceMappingRequest">UpdateResourceMappingRequest</a></td>
                <td><a href="#policy.resourcemapping.UpdateResourceMappingResponse">UpdateResourceMappingResponse</a></td>
                <td><p>Request Example:
{
&#34;id&#34;: &#34;3c649464-95b4-4fe0-a09c-ca4b1fecbb0e&#34;,
&#34;resource_mapping&#34;: {
&#34;attribute_value_id&#34;: &#34;f0d1d4f6-bff9-45fd-8170-607b6b559349&#34;,
&#34;terms&#34;: [
&#34;TOPSECRET&#34;,
&#34;TS&#34;,
&#34;NEWTERM&#34;
]
}
}

Response Example:
{
&#34;resource_mapping&#34;: {
&#34;terms&#34;: [
&#34;TOPSECRET&#34;,
&#34;TS&#34;,
],
&#34;id&#34;: &#34;3c649464-95b4-4fe0-a09c-ca4b1fecbb0e&#34;,
&#34;metadata&#34;: {
&#34;labels&#34;: [],
&#34;created_at&#34;: {
&#34;seconds&#34;: &#34;1706103276&#34;,
&#34;nanos&#34;: 510718000
},
&#34;updated_at&#34;: {
&#34;seconds&#34;: &#34;1706107873&#34;,
&#34;nanos&#34;: 399786000
},
&#34;description&#34;: &#34;&#34;
},
&#34;attribute_value&#34;: {
&#34;members&#34;: [],
&#34;id&#34;: &#34;f0d1d4f6-bff9-45fd-8170-607b6b559349&#34;,
&#34;metadata&#34;: null,
&#34;attribute_id&#34;: &#34;&#34;,
&#34;value&#34;: &#34;value1&#34;
}
}
}</p></td>
              </tr>
            
              <tr>
                <td>DeleteResourceMapping</td>
                <td><a href="#policy.resourcemapping.DeleteResourceMappingRequest">DeleteResourceMappingRequest</a></td>
                <td><a href="#policy.resourcemapping.DeleteResourceMappingResponse">DeleteResourceMappingResponse</a></td>
                <td><p>Request Example:
{
&#34;id&#34;: &#34;3c649464-95b4-4fe0-a09c-ca4b1fecbb0e&#34;
}

Response Example:
{
&#34;resource_mapping&#34;: {
&#34;terms&#34;: [
&#34;TOPSECRET&#34;,
&#34;TS&#34;,
],
&#34;id&#34;: &#34;3c649464-95b4-4fe0-a09c-ca4b1fecbb0e&#34;,
&#34;metadata&#34;: {
&#34;labels&#34;: [],
&#34;created_at&#34;: {
&#34;seconds&#34;: &#34;1706103276&#34;,
&#34;nanos&#34;: 510718000
},
&#34;updated_at&#34;: {
&#34;seconds&#34;: &#34;1706107873&#34;,
&#34;nanos&#34;: 399786000
},
&#34;description&#34;: &#34;&#34;
},
&#34;attribute_value&#34;: {
&#34;members&#34;: [],
&#34;id&#34;: &#34;f0d1d4f6-bff9-45fd-8170-607b6b559349&#34;,
&#34;metadata&#34;: null,
&#34;attribute_id&#34;: &#34;&#34;,
&#34;value&#34;: &#34;value1&#34;
}
}
}</p></td>
              </tr>
            
          </tbody>
        </table>

        
          
          
          <h4>Methods with HTTP bindings</h4>
          <table>
            <thead>
              <tr>
                <td>Method Name</td>
                <td>Method</td>
                <td>Pattern</td>
                <td>Body</td>
              </tr>
            </thead>
            <tbody>
            
              
              
              <tr>
                <td>ListResourceMappings</td>
                <td>GET</td>
                <td>/resource-mappings</td>
                <td></td>
              </tr>
              
            
              
              
              <tr>
                <td>GetResourceMapping</td>
                <td>GET</td>
                <td>/resource-mappings/{id}</td>
                <td></td>
              </tr>
              
            
              
              
              <tr>
                <td>CreateResourceMapping</td>
                <td>POST</td>
                <td>/resource-mappings</td>
                <td>*</td>
              </tr>
              
            
              
              
              <tr>
                <td>UpdateResourceMapping</td>
                <td>POST</td>
                <td>/resource-mappings/{id}</td>
                <td>*</td>
              </tr>
              
            
              
              
              <tr>
                <td>DeleteResourceMapping</td>
                <td>DELETE</td>
                <td>/resource-mappings/{id}</td>
                <td></td>
              </tr>
              
            
            </tbody>
          </table>
          
        
    
      
      <div class="file-heading">
        <h2 id="policy/subjectmapping/subject_mapping.proto">policy/subjectmapping/subject_mapping.proto</h2><a href="#title">Top</a>
      </div>
      <p></p>

      
        <h3 id="policy.subjectmapping.CreateSubjectConditionSetRequest">CreateSubjectConditionSetRequest</h3>
        <p></p>

        
          <table class="field-table">
            <thead>
              <tr><td>Field</td><td>Type</td><td>Label</td><td>Description</td></tr>
            </thead>
            <tbody>
              
                <tr>
                  <td>subject_condition_set</td>
                  <td><a href="#policy.subjectmapping.SubjectConditionSetCreate">SubjectConditionSetCreate</a></td>
                  <td></td>
                  <td><p> </p></td>
                </tr>
              
            </tbody>
          </table>

          

        
      
        <h3 id="policy.subjectmapping.CreateSubjectConditionSetResponse">CreateSubjectConditionSetResponse</h3>
        <p></p>

        
          <table class="field-table">
            <thead>
              <tr><td>Field</td><td>Type</td><td>Label</td><td>Description</td></tr>
            </thead>
            <tbody>
              
                <tr>
                  <td>subject_condition_set</td>
                  <td><a href="#policy.SubjectConditionSet">policy.SubjectConditionSet</a></td>
                  <td></td>
                  <td><p> </p></td>
                </tr>
              
            </tbody>
          </table>

          

        
      
        <h3 id="policy.subjectmapping.CreateSubjectMappingRequest">CreateSubjectMappingRequest</h3>
        <p></p>

        
          <table class="field-table">
            <thead>
              <tr><td>Field</td><td>Type</td><td>Label</td><td>Description</td></tr>
            </thead>
            <tbody>
              
                <tr>
                  <td>attribute_value_id</td>
                  <td><a href="#string">string</a></td>
                  <td></td>
                  <td><p>Required
Attribute Value to be mapped to </p></td>
                </tr>
              
                <tr>
                  <td>actions</td>
                  <td><a href="#policy.Action">policy.Action</a></td>
                  <td>repeated</td>
                  <td><p>The actions permitted by subjects in this mapping </p></td>
                </tr>
              
                <tr>
                  <td>existing_subject_condition_set_id</td>
                  <td><a href="#string">string</a></td>
                  <td></td>
                  <td><p>Either of the following:
Reuse existing SubjectConditionSet (NOTE: prioritized over new_subject_condition_set) </p></td>
                </tr>
              
                <tr>
                  <td>new_subject_condition_set</td>
                  <td><a href="#policy.subjectmapping.SubjectConditionSetCreate">SubjectConditionSetCreate</a></td>
                  <td></td>
                  <td><p>Create new SubjectConditionSet (NOTE: ignored if existing_subject_condition_set_id is provided) </p></td>
                </tr>
              
                <tr>
                  <td>metadata</td>
                  <td><a href="#common.MetadataMutable">common.MetadataMutable</a></td>
                  <td></td>
                  <td><p>Optional </p></td>
                </tr>
              
            </tbody>
          </table>

          

        
      
        <h3 id="policy.subjectmapping.CreateSubjectMappingResponse">CreateSubjectMappingResponse</h3>
        <p></p>

        
          <table class="field-table">
            <thead>
              <tr><td>Field</td><td>Type</td><td>Label</td><td>Description</td></tr>
            </thead>
            <tbody>
              
                <tr>
                  <td>subject_mapping</td>
                  <td><a href="#policy.SubjectMapping">policy.SubjectMapping</a></td>
                  <td></td>
                  <td><p> </p></td>
                </tr>
              
            </tbody>
          </table>

          

        
      
        <h3 id="policy.subjectmapping.DeleteSubjectConditionSetRequest">DeleteSubjectConditionSetRequest</h3>
        <p></p>

        
          <table class="field-table">
            <thead>
              <tr><td>Field</td><td>Type</td><td>Label</td><td>Description</td></tr>
            </thead>
            <tbody>
              
                <tr>
                  <td>id</td>
                  <td><a href="#string">string</a></td>
                  <td></td>
                  <td><p> </p></td>
                </tr>
              
            </tbody>
          </table>

          

        
      
        <h3 id="policy.subjectmapping.DeleteSubjectConditionSetResponse">DeleteSubjectConditionSetResponse</h3>
        <p></p>

        
          <table class="field-table">
            <thead>
              <tr><td>Field</td><td>Type</td><td>Label</td><td>Description</td></tr>
            </thead>
            <tbody>
              
                <tr>
                  <td>subject_condition_set</td>
                  <td><a href="#policy.SubjectConditionSet">policy.SubjectConditionSet</a></td>
                  <td></td>
                  <td><p>Only ID of deleted Subject Condition Set provided </p></td>
                </tr>
              
            </tbody>
          </table>

          

        
      
        <h3 id="policy.subjectmapping.DeleteSubjectMappingRequest">DeleteSubjectMappingRequest</h3>
        <p></p>

        
          <table class="field-table">
            <thead>
              <tr><td>Field</td><td>Type</td><td>Label</td><td>Description</td></tr>
            </thead>
            <tbody>
              
                <tr>
                  <td>id</td>
                  <td><a href="#string">string</a></td>
                  <td></td>
                  <td><p> </p></td>
                </tr>
              
            </tbody>
          </table>

          

        
      
        <h3 id="policy.subjectmapping.DeleteSubjectMappingResponse">DeleteSubjectMappingResponse</h3>
        <p></p>

        
          <table class="field-table">
            <thead>
              <tr><td>Field</td><td>Type</td><td>Label</td><td>Description</td></tr>
            </thead>
            <tbody>
              
                <tr>
                  <td>subject_mapping</td>
                  <td><a href="#policy.SubjectMapping">policy.SubjectMapping</a></td>
                  <td></td>
                  <td><p>Only ID of the updated Subject Mapping provided </p></td>
                </tr>
              
            </tbody>
          </table>

          

        
      
        <h3 id="policy.subjectmapping.GetSubjectConditionSetRequest">GetSubjectConditionSetRequest</h3>
        <p></p>

        
          <table class="field-table">
            <thead>
              <tr><td>Field</td><td>Type</td><td>Label</td><td>Description</td></tr>
            </thead>
            <tbody>
              
                <tr>
                  <td>id</td>
                  <td><a href="#string">string</a></td>
                  <td></td>
                  <td><p> </p></td>
                </tr>
              
            </tbody>
          </table>

          

        
      
        <h3 id="policy.subjectmapping.GetSubjectConditionSetResponse">GetSubjectConditionSetResponse</h3>
        <p></p>

        
          <table class="field-table">
            <thead>
              <tr><td>Field</td><td>Type</td><td>Label</td><td>Description</td></tr>
            </thead>
            <tbody>
              
                <tr>
                  <td>subject_condition_set</td>
                  <td><a href="#policy.SubjectConditionSet">policy.SubjectConditionSet</a></td>
                  <td></td>
                  <td><p> </p></td>
                </tr>
              
                <tr>
                  <td>associated_subject_mappings</td>
                  <td><a href="#policy.SubjectMapping">policy.SubjectMapping</a></td>
                  <td>repeated</td>
                  <td><p>contextualized Subject Mappings associated with this SubjectConditionSet </p></td>
                </tr>
              
            </tbody>
          </table>

          

        
      
        <h3 id="policy.subjectmapping.GetSubjectMappingRequest">GetSubjectMappingRequest</h3>
        <p></p>

        
          <table class="field-table">
            <thead>
              <tr><td>Field</td><td>Type</td><td>Label</td><td>Description</td></tr>
            </thead>
            <tbody>
              
                <tr>
                  <td>id</td>
                  <td><a href="#string">string</a></td>
                  <td></td>
                  <td><p> </p></td>
                </tr>
              
            </tbody>
          </table>

          

        
      
        <h3 id="policy.subjectmapping.GetSubjectMappingResponse">GetSubjectMappingResponse</h3>
        <p></p>

        
          <table class="field-table">
            <thead>
              <tr><td>Field</td><td>Type</td><td>Label</td><td>Description</td></tr>
            </thead>
            <tbody>
              
                <tr>
                  <td>subject_mapping</td>
                  <td><a href="#policy.SubjectMapping">policy.SubjectMapping</a></td>
                  <td></td>
                  <td><p> </p></td>
                </tr>
              
            </tbody>
          </table>

          

        
      
        <h3 id="policy.subjectmapping.ListSubjectConditionSetsRequest">ListSubjectConditionSetsRequest</h3>
        <p></p>

        

        
      
        <h3 id="policy.subjectmapping.ListSubjectConditionSetsResponse">ListSubjectConditionSetsResponse</h3>
        <p></p>

        
          <table class="field-table">
            <thead>
              <tr><td>Field</td><td>Type</td><td>Label</td><td>Description</td></tr>
            </thead>
            <tbody>
              
                <tr>
                  <td>subject_condition_sets</td>
                  <td><a href="#policy.SubjectConditionSet">policy.SubjectConditionSet</a></td>
                  <td>repeated</td>
                  <td><p> </p></td>
                </tr>
              
            </tbody>
          </table>

          

        
      
        <h3 id="policy.subjectmapping.ListSubjectMappingsRequest">ListSubjectMappingsRequest</h3>
        <p></p>

        

        
      
        <h3 id="policy.subjectmapping.ListSubjectMappingsResponse">ListSubjectMappingsResponse</h3>
        <p></p>

        
          <table class="field-table">
            <thead>
              <tr><td>Field</td><td>Type</td><td>Label</td><td>Description</td></tr>
            </thead>
            <tbody>
              
                <tr>
                  <td>subject_mappings</td>
                  <td><a href="#policy.SubjectMapping">policy.SubjectMapping</a></td>
                  <td>repeated</td>
                  <td><p> </p></td>
                </tr>
              
            </tbody>
          </table>

          

        
      
        <h3 id="policy.subjectmapping.MatchSubjectMappingsRequest">MatchSubjectMappingsRequest</h3>
        <p>MatchSubjectMappingsRequest liberally returns a list of SubjectMappings based on the provided SubjectProperties. The SubjectMappings are returned</p><p>if there is any single condition found among the structures that matches for one of the provided properties:</p><p>1. The external field, external value, and an IN operator</p><p>2. The external field, _no_ external value, and a NOT_IN operator</p><p>Without this filtering, if a field was something like 'emailAddress' or 'username', every Subject is probably going to relate to that mapping</p><p>in some way or another, potentially matching every single attribute in the DB if a policy admin has relied heavily on that field. There is no</p><p>logic applied beyond a single condition within the query to avoid business logic interpreting the supplied conditions beyond the bare minimum</p><p>initial filter.</p><p>NOTE: if you have any issues, debug logs are available within the service to help identify why a mapping was or was not returned.</p>

        
          <table class="field-table">
            <thead>
              <tr><td>Field</td><td>Type</td><td>Label</td><td>Description</td></tr>
            </thead>
            <tbody>
              
                <tr>
                  <td>subject_properties</td>
                  <td><a href="#policy.SubjectProperty">policy.SubjectProperty</a></td>
                  <td>repeated</td>
                  <td><p> </p></td>
                </tr>
              
            </tbody>
          </table>

          

        
      
        <h3 id="policy.subjectmapping.MatchSubjectMappingsResponse">MatchSubjectMappingsResponse</h3>
        <p></p>

        
          <table class="field-table">
            <thead>
              <tr><td>Field</td><td>Type</td><td>Label</td><td>Description</td></tr>
            </thead>
            <tbody>
              
                <tr>
                  <td>subject_mappings</td>
                  <td><a href="#policy.SubjectMapping">policy.SubjectMapping</a></td>
                  <td>repeated</td>
                  <td><p> </p></td>
                </tr>
              
            </tbody>
          </table>

          

        
      
        <h3 id="policy.subjectmapping.SubjectConditionSetCreate">SubjectConditionSetCreate</h3>
        <p></p>

        
          <table class="field-table">
            <thead>
              <tr><td>Field</td><td>Type</td><td>Label</td><td>Description</td></tr>
            </thead>
            <tbody>
              
                <tr>
                  <td>subject_sets</td>
                  <td><a href="#policy.SubjectSet">policy.SubjectSet</a></td>
                  <td>repeated</td>
                  <td><p>Required </p></td>
                </tr>
              
                <tr>
                  <td>metadata</td>
                  <td><a href="#common.MetadataMutable">common.MetadataMutable</a></td>
                  <td></td>
                  <td><p>Optional
Common metadata </p></td>
                </tr>
              
            </tbody>
          </table>

          

        
      
        <h3 id="policy.subjectmapping.UpdateSubjectConditionSetRequest">UpdateSubjectConditionSetRequest</h3>
        <p></p>

        
          <table class="field-table">
            <thead>
              <tr><td>Field</td><td>Type</td><td>Label</td><td>Description</td></tr>
            </thead>
            <tbody>
              
                <tr>
                  <td>id</td>
                  <td><a href="#string">string</a></td>
                  <td></td>
                  <td><p>Required </p></td>
                </tr>
              
                <tr>
                  <td>subject_sets</td>
                  <td><a href="#policy.SubjectSet">policy.SubjectSet</a></td>
                  <td>repeated</td>
                  <td><p>Optional
If provided, replaces entire existing structure of Subject Sets, Condition Groups, &amp; Conditions </p></td>
                </tr>
              
                <tr>
                  <td>metadata</td>
                  <td><a href="#common.MetadataMutable">common.MetadataMutable</a></td>
                  <td></td>
                  <td><p>Common metadata </p></td>
                </tr>
              
                <tr>
                  <td>metadata_update_behavior</td>
                  <td><a href="#common.MetadataUpdateEnum">common.MetadataUpdateEnum</a></td>
                  <td></td>
                  <td><p> </p></td>
                </tr>
              
            </tbody>
          </table>

          

        
      
        <h3 id="policy.subjectmapping.UpdateSubjectConditionSetResponse">UpdateSubjectConditionSetResponse</h3>
        <p></p>

        
          <table class="field-table">
            <thead>
              <tr><td>Field</td><td>Type</td><td>Label</td><td>Description</td></tr>
            </thead>
            <tbody>
              
                <tr>
                  <td>subject_condition_set</td>
                  <td><a href="#policy.SubjectConditionSet">policy.SubjectConditionSet</a></td>
                  <td></td>
                  <td><p>Only ID of updated Subject Condition Set provided </p></td>
                </tr>
              
            </tbody>
          </table>

          

        
      
        <h3 id="policy.subjectmapping.UpdateSubjectMappingRequest">UpdateSubjectMappingRequest</h3>
        <p></p>

        
          <table class="field-table">
            <thead>
              <tr><td>Field</td><td>Type</td><td>Label</td><td>Description</td></tr>
            </thead>
            <tbody>
              
                <tr>
                  <td>id</td>
                  <td><a href="#string">string</a></td>
                  <td></td>
                  <td><p>Required </p></td>
                </tr>
              
                <tr>
                  <td>subject_condition_set_id</td>
                  <td><a href="#string">string</a></td>
                  <td></td>
                  <td><p>Optional
Replaces the existing SubjectConditionSet id with a new one </p></td>
                </tr>
              
                <tr>
                  <td>actions</td>
                  <td><a href="#policy.Action">policy.Action</a></td>
                  <td>repeated</td>
                  <td><p>Replaces entire list of actions permitted by subjects </p></td>
                </tr>
              
                <tr>
                  <td>metadata</td>
                  <td><a href="#common.MetadataMutable">common.MetadataMutable</a></td>
                  <td></td>
                  <td><p>Common metadata </p></td>
                </tr>
              
                <tr>
                  <td>metadata_update_behavior</td>
                  <td><a href="#common.MetadataUpdateEnum">common.MetadataUpdateEnum</a></td>
                  <td></td>
                  <td><p> </p></td>
                </tr>
              
            </tbody>
          </table>

          

        
      
        <h3 id="policy.subjectmapping.UpdateSubjectMappingResponse">UpdateSubjectMappingResponse</h3>
        <p></p>

        
          <table class="field-table">
            <thead>
              <tr><td>Field</td><td>Type</td><td>Label</td><td>Description</td></tr>
            </thead>
            <tbody>
              
                <tr>
                  <td>subject_mapping</td>
                  <td><a href="#policy.SubjectMapping">policy.SubjectMapping</a></td>
                  <td></td>
                  <td><p>Only ID of the updated Subject Mapping provided </p></td>
                </tr>
              
            </tbody>
          </table>

          

        
      

      

      

      
        <h3 id="policy.subjectmapping.SubjectMappingService">SubjectMappingService</h3>
        <p></p>
        <table class="enum-table">
          <thead>
            <tr><td>Method Name</td><td>Request Type</td><td>Response Type</td><td>Description</td></tr>
          </thead>
          <tbody>
            
              <tr>
                <td>MatchSubjectMappings</td>
                <td><a href="#policy.subjectmapping.MatchSubjectMappingsRequest">MatchSubjectMappingsRequest</a></td>
                <td><a href="#policy.subjectmapping.MatchSubjectMappingsResponse">MatchSubjectMappingsResponse</a></td>
                <td><p>Find matching Subject Mappings for a given Subject</p></td>
              </tr>
            
              <tr>
                <td>ListSubjectMappings</td>
                <td><a href="#policy.subjectmapping.ListSubjectMappingsRequest">ListSubjectMappingsRequest</a></td>
                <td><a href="#policy.subjectmapping.ListSubjectMappingsResponse">ListSubjectMappingsResponse</a></td>
                <td><p></p></td>
              </tr>
            
              <tr>
                <td>GetSubjectMapping</td>
                <td><a href="#policy.subjectmapping.GetSubjectMappingRequest">GetSubjectMappingRequest</a></td>
                <td><a href="#policy.subjectmapping.GetSubjectMappingResponse">GetSubjectMappingResponse</a></td>
                <td><p></p></td>
              </tr>
            
              <tr>
                <td>CreateSubjectMapping</td>
                <td><a href="#policy.subjectmapping.CreateSubjectMappingRequest">CreateSubjectMappingRequest</a></td>
                <td><a href="#policy.subjectmapping.CreateSubjectMappingResponse">CreateSubjectMappingResponse</a></td>
                <td><p></p></td>
              </tr>
            
              <tr>
                <td>UpdateSubjectMapping</td>
                <td><a href="#policy.subjectmapping.UpdateSubjectMappingRequest">UpdateSubjectMappingRequest</a></td>
                <td><a href="#policy.subjectmapping.UpdateSubjectMappingResponse">UpdateSubjectMappingResponse</a></td>
                <td><p></p></td>
              </tr>
            
              <tr>
                <td>DeleteSubjectMapping</td>
                <td><a href="#policy.subjectmapping.DeleteSubjectMappingRequest">DeleteSubjectMappingRequest</a></td>
                <td><a href="#policy.subjectmapping.DeleteSubjectMappingResponse">DeleteSubjectMappingResponse</a></td>
                <td><p></p></td>
              </tr>
            
              <tr>
                <td>ListSubjectConditionSets</td>
                <td><a href="#policy.subjectmapping.ListSubjectConditionSetsRequest">ListSubjectConditionSetsRequest</a></td>
                <td><a href="#policy.subjectmapping.ListSubjectConditionSetsResponse">ListSubjectConditionSetsResponse</a></td>
                <td><p></p></td>
              </tr>
            
              <tr>
                <td>GetSubjectConditionSet</td>
                <td><a href="#policy.subjectmapping.GetSubjectConditionSetRequest">GetSubjectConditionSetRequest</a></td>
                <td><a href="#policy.subjectmapping.GetSubjectConditionSetResponse">GetSubjectConditionSetResponse</a></td>
                <td><p></p></td>
              </tr>
            
              <tr>
                <td>CreateSubjectConditionSet</td>
                <td><a href="#policy.subjectmapping.CreateSubjectConditionSetRequest">CreateSubjectConditionSetRequest</a></td>
                <td><a href="#policy.subjectmapping.CreateSubjectConditionSetResponse">CreateSubjectConditionSetResponse</a></td>
                <td><p></p></td>
              </tr>
            
              <tr>
                <td>UpdateSubjectConditionSet</td>
                <td><a href="#policy.subjectmapping.UpdateSubjectConditionSetRequest">UpdateSubjectConditionSetRequest</a></td>
                <td><a href="#policy.subjectmapping.UpdateSubjectConditionSetResponse">UpdateSubjectConditionSetResponse</a></td>
                <td><p></p></td>
              </tr>
            
              <tr>
                <td>DeleteSubjectConditionSet</td>
                <td><a href="#policy.subjectmapping.DeleteSubjectConditionSetRequest">DeleteSubjectConditionSetRequest</a></td>
                <td><a href="#policy.subjectmapping.DeleteSubjectConditionSetResponse">DeleteSubjectConditionSetResponse</a></td>
                <td><p></p></td>
              </tr>
            
          </tbody>
        </table>

        
          
          
          <h4>Methods with HTTP bindings</h4>
          <table>
            <thead>
              <tr>
                <td>Method Name</td>
                <td>Method</td>
                <td>Pattern</td>
                <td>Body</td>
              </tr>
            </thead>
            <tbody>
            
              
              
              <tr>
                <td>MatchSubjectMappings</td>
                <td>POST</td>
                <td>/subject-mappings/match</td>
                <td>subject_properties</td>
              </tr>
              
            
              
              
              <tr>
                <td>ListSubjectMappings</td>
                <td>GET</td>
                <td>/subject-mappings</td>
                <td></td>
              </tr>
              
            
              
              
              <tr>
                <td>GetSubjectMapping</td>
                <td>GET</td>
                <td>/subject-mappings/{id}</td>
                <td></td>
              </tr>
              
            
              
              
              <tr>
                <td>CreateSubjectMapping</td>
                <td>POST</td>
                <td>/subject-mappings</td>
                <td>*</td>
              </tr>
              
            
              
              
              <tr>
                <td>UpdateSubjectMapping</td>
                <td>PATCH</td>
                <td>/subject-mappings/{id}</td>
                <td>*</td>
              </tr>
              
            
              
              
              <tr>
                <td>DeleteSubjectMapping</td>
                <td>DELETE</td>
                <td>/subject-mappings/{id}</td>
                <td></td>
              </tr>
              
            
              
              
              <tr>
                <td>ListSubjectConditionSets</td>
                <td>GET</td>
                <td>/subject-condition-sets</td>
                <td></td>
              </tr>
              
            
              
              
              <tr>
                <td>GetSubjectConditionSet</td>
                <td>GET</td>
                <td>/subject-condition-sets/{id}</td>
                <td></td>
              </tr>
              
            
              
              
              <tr>
                <td>CreateSubjectConditionSet</td>
                <td>POST</td>
                <td>/subject-condition-sets</td>
                <td>*</td>
              </tr>
              
            
              
              
              <tr>
                <td>UpdateSubjectConditionSet</td>
                <td>PATCH</td>
                <td>/subject-condition-sets/{id}</td>
                <td>*</td>
              </tr>
              
            
              
              
              <tr>
                <td>DeleteSubjectConditionSet</td>
                <td>DELETE</td>
                <td>/subject-condition-sets/{id}</td>
                <td></td>
              </tr>
              
            
            </tbody>
          </table>
          
        
    
      
      <div class="file-heading">
        <h2 id="wellknownconfiguration/wellknown_configuration.proto">wellknownconfiguration/wellknown_configuration.proto</h2><a href="#title">Top</a>
      </div>
      <p></p>

      
        <h3 id="wellknownconfiguration.GetWellKnownConfigurationRequest">GetWellKnownConfigurationRequest</h3>
        <p></p>

        

        
      
        <h3 id="wellknownconfiguration.GetWellKnownConfigurationResponse">GetWellKnownConfigurationResponse</h3>
        <p></p>

        
          <table class="field-table">
            <thead>
              <tr><td>Field</td><td>Type</td><td>Label</td><td>Description</td></tr>
            </thead>
            <tbody>
              
                <tr>
                  <td>configuration</td>
                  <td><a href="#google.protobuf.Struct">google.protobuf.Struct</a></td>
                  <td></td>
                  <td><p> </p></td>
                </tr>
              
            </tbody>
          </table>

          

        
      
        <h3 id="wellknownconfiguration.WellKnownConfig">WellKnownConfig</h3>
        <p></p>

        
          <table class="field-table">
            <thead>
              <tr><td>Field</td><td>Type</td><td>Label</td><td>Description</td></tr>
            </thead>
            <tbody>
              
                <tr>
                  <td>configuration</td>
                  <td><a href="#wellknownconfiguration.WellKnownConfig.ConfigurationEntry">WellKnownConfig.ConfigurationEntry</a></td>
                  <td>repeated</td>
                  <td><p> </p></td>
                </tr>
              
            </tbody>
          </table>

          

        
      
        <h3 id="wellknownconfiguration.WellKnownConfig.ConfigurationEntry">WellKnownConfig.ConfigurationEntry</h3>
        <p></p>

        
          <table class="field-table">
            <thead>
              <tr><td>Field</td><td>Type</td><td>Label</td><td>Description</td></tr>
            </thead>
            <tbody>
              
                <tr>
                  <td>key</td>
                  <td><a href="#string">string</a></td>
                  <td></td>
                  <td><p> </p></td>
                </tr>
              
                <tr>
                  <td>value</td>
                  <td><a href="#google.protobuf.Struct">google.protobuf.Struct</a></td>
                  <td></td>
                  <td><p> </p></td>
                </tr>
              
            </tbody>
          </table>

          

        
      

      

      

      
        <h3 id="wellknownconfiguration.WellKnownService">WellKnownService</h3>
        <p></p>
        <table class="enum-table">
          <thead>
            <tr><td>Method Name</td><td>Request Type</td><td>Response Type</td><td>Description</td></tr>
          </thead>
          <tbody>
            
              <tr>
                <td>GetWellKnownConfiguration</td>
                <td><a href="#wellknownconfiguration.GetWellKnownConfigurationRequest">GetWellKnownConfigurationRequest</a></td>
                <td><a href="#wellknownconfiguration.GetWellKnownConfigurationResponse">GetWellKnownConfigurationResponse</a></td>
                <td><p></p></td>
              </tr>
            
          </tbody>
        </table>

        
          
          
          <h4>Methods with HTTP bindings</h4>
          <table>
            <thead>
              <tr>
                <td>Method Name</td>
                <td>Method</td>
                <td>Pattern</td>
                <td>Body</td>
              </tr>
            </thead>
            <tbody>
            
              
              
              <tr>
                <td>GetWellKnownConfiguration</td>
                <td>GET</td>
                <td>/.well-known/opentdf-configuration</td>
                <td></td>
              </tr>
              
            
            </tbody>
          </table>
          
        
    

    <h2 id="scalar-value-types">Scalar Value Types</h2>
    <table class="scalar-value-types-table">
      <thead>
        <tr><td>.proto Type</td><td>Notes</td><td>C++</td><td>Java</td><td>Python</td><td>Go</td><td>C#</td><td>PHP</td><td>Ruby</td></tr>
      </thead>
      <tbody>
        
          <tr id="double">
            <td>double</td>
            <td></td>
            <td>double</td>
            <td>double</td>
            <td>float</td>
            <td>float64</td>
            <td>double</td>
            <td>float</td>
            <td>Float</td>
          </tr>
        
          <tr id="float">
            <td>float</td>
            <td></td>
            <td>float</td>
            <td>float</td>
            <td>float</td>
            <td>float32</td>
            <td>float</td>
            <td>float</td>
            <td>Float</td>
          </tr>
        
          <tr id="int32">
            <td>int32</td>
            <td>Uses variable-length encoding. Inefficient for encoding negative numbers – if your field is likely to have negative values, use sint32 instead.</td>
            <td>int32</td>
            <td>int</td>
            <td>int</td>
            <td>int32</td>
            <td>int</td>
            <td>integer</td>
            <td>Bignum or Fixnum (as required)</td>
          </tr>
        
          <tr id="int64">
            <td>int64</td>
            <td>Uses variable-length encoding. Inefficient for encoding negative numbers – if your field is likely to have negative values, use sint64 instead.</td>
            <td>int64</td>
            <td>long</td>
            <td>int/long</td>
            <td>int64</td>
            <td>long</td>
            <td>integer/string</td>
            <td>Bignum</td>
          </tr>
        
          <tr id="uint32">
            <td>uint32</td>
            <td>Uses variable-length encoding.</td>
            <td>uint32</td>
            <td>int</td>
            <td>int/long</td>
            <td>uint32</td>
            <td>uint</td>
            <td>integer</td>
            <td>Bignum or Fixnum (as required)</td>
          </tr>
        
          <tr id="uint64">
            <td>uint64</td>
            <td>Uses variable-length encoding.</td>
            <td>uint64</td>
            <td>long</td>
            <td>int/long</td>
            <td>uint64</td>
            <td>ulong</td>
            <td>integer/string</td>
            <td>Bignum or Fixnum (as required)</td>
          </tr>
        
          <tr id="sint32">
            <td>sint32</td>
            <td>Uses variable-length encoding. Signed int value. These more efficiently encode negative numbers than regular int32s.</td>
            <td>int32</td>
            <td>int</td>
            <td>int</td>
            <td>int32</td>
            <td>int</td>
            <td>integer</td>
            <td>Bignum or Fixnum (as required)</td>
          </tr>
        
          <tr id="sint64">
            <td>sint64</td>
            <td>Uses variable-length encoding. Signed int value. These more efficiently encode negative numbers than regular int64s.</td>
            <td>int64</td>
            <td>long</td>
            <td>int/long</td>
            <td>int64</td>
            <td>long</td>
            <td>integer/string</td>
            <td>Bignum</td>
          </tr>
        
          <tr id="fixed32">
            <td>fixed32</td>
            <td>Always four bytes. More efficient than uint32 if values are often greater than 2^28.</td>
            <td>uint32</td>
            <td>int</td>
            <td>int</td>
            <td>uint32</td>
            <td>uint</td>
            <td>integer</td>
            <td>Bignum or Fixnum (as required)</td>
          </tr>
        
          <tr id="fixed64">
            <td>fixed64</td>
            <td>Always eight bytes. More efficient than uint64 if values are often greater than 2^56.</td>
            <td>uint64</td>
            <td>long</td>
            <td>int/long</td>
            <td>uint64</td>
            <td>ulong</td>
            <td>integer/string</td>
            <td>Bignum</td>
          </tr>
        
          <tr id="sfixed32">
            <td>sfixed32</td>
            <td>Always four bytes.</td>
            <td>int32</td>
            <td>int</td>
            <td>int</td>
            <td>int32</td>
            <td>int</td>
            <td>integer</td>
            <td>Bignum or Fixnum (as required)</td>
          </tr>
        
          <tr id="sfixed64">
            <td>sfixed64</td>
            <td>Always eight bytes.</td>
            <td>int64</td>
            <td>long</td>
            <td>int/long</td>
            <td>int64</td>
            <td>long</td>
            <td>integer/string</td>
            <td>Bignum</td>
          </tr>
        
          <tr id="bool">
            <td>bool</td>
            <td></td>
            <td>bool</td>
            <td>boolean</td>
            <td>boolean</td>
            <td>bool</td>
            <td>bool</td>
            <td>boolean</td>
            <td>TrueClass/FalseClass</td>
          </tr>
        
          <tr id="string">
            <td>string</td>
            <td>A string must always contain UTF-8 encoded or 7-bit ASCII text.</td>
            <td>string</td>
            <td>String</td>
            <td>str/unicode</td>
            <td>string</td>
            <td>string</td>
            <td>string</td>
            <td>String (UTF-8)</td>
          </tr>
        
          <tr id="bytes">
            <td>bytes</td>
            <td>May contain any arbitrary sequence of bytes.</td>
            <td>string</td>
            <td>ByteString</td>
            <td>str</td>
            <td>[]byte</td>
            <td>ByteString</td>
            <td>string</td>
            <td>String (ASCII-8BIT)</td>
          </tr>
        
      </tbody>
    </table>
  </body>
</html>
<|MERGE_RESOLUTION|>--- conflicted
+++ resolved
@@ -2068,7 +2068,7 @@
               
                 <tr>
                   <td>members</td>
-                  <td><a href="#string">string</a></td>
+                  <td><a href="#policy.Value">Value</a></td>
                   <td>repeated</td>
                   <td><p>list of attribute values that this value is related to (attribute group) </p></td>
                 </tr>
@@ -4921,25 +4921,7 @@
                   <td>metadata</td>
                   <td><a href="#common.MetadataMutable">common.MetadataMutable</a></td>
                   <td></td>
-<<<<<<< HEAD
-                  <td><p> </p></td>
-                </tr>
-              
-                <tr>
-                  <td>members</td>
-                  <td><a href="#policy.attributes.Value">Value</a></td>
-                  <td>repeated</td>
-                  <td><p>list of attribute values that this value is related to (attribute group) </p></td>
-                </tr>
-              
-                <tr>
-                  <td>grants</td>
-                  <td><a href="#kasregistry.KeyAccessServer">kasregistry.KeyAccessServer</a></td>
-                  <td>repeated</td>
-                  <td><p>list of key access servers </p></td>
-=======
                   <td><p>Optional </p></td>
->>>>>>> e9d9241c
                 </tr>
               
                 <tr>
