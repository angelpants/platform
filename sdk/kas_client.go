package sdk

import (
	"context"
	"encoding/json"
	"fmt"
	"net"
	"net/url"
	"time"

	"github.com/lestrrat-go/jwx/v2/jwk"
	"github.com/lestrrat-go/jwx/v2/jwt"
	"github.com/opentdf/platform/lib/ocrypto"
	"github.com/opentdf/platform/protocol/go/kas"
	"github.com/opentdf/platform/sdk/auth"
	"google.golang.org/grpc"
)

const (
	secondsPerMinute = 60
)

type RequestBody struct {
	KeyAccess       `json:"keyAccess"`
	ClientPublicKey string `json:"clientPublicKey"`
	Policy          string `json:"policy"`
}

type KASClient struct {
	accessTokenSource  auth.AccessTokenSource
	dialOptions        []grpc.DialOption
	clientPublicKeyPEM string
	asymDecryption     ocrypto.AsymDecryption
}

// once the backend moves over we should use the same type that the golang backend uses here
type rewrapRequestBody struct {
	KeyAccess       KeyAccess `json:"keyAccess"`
	Policy          string    `json:"policy,omitempty"`
	Algorithm       string    `json:"algorithm,omitempty"`
	ClientPublicKey string    `json:"clientPublicKey"`
	SchemaVersion   string    `json:"schemaVersion,omitempty"`
}

func newKASClient(dialOptions []grpc.DialOption, accessTokenSource auth.AccessTokenSource, sessionKey ocrypto.RsaKeyPair) (*KASClient, error) {
	clientPublicKey, err := sessionKey.PublicKeyInPemFormat()
	if err != nil {
		return nil, fmt.Errorf("ocrypto.PublicKeyInPemFormat failed: %w", err)
	}

	clientPrivateKey, err := sessionKey.PrivateKeyInPemFormat()
	if err != nil {
		return nil, fmt.Errorf("ocrypto.PrivateKeyInPemFormat failed: %w", err)
	}

	asymDecryption, err := ocrypto.NewAsymDecryption(clientPrivateKey)
	if err != nil {
		return nil, fmt.Errorf("ocrypto.NewAsymDecryption failed: %w", err)
	}

	return &KASClient{
		accessTokenSource:  accessTokenSource,
		dialOptions:        dialOptions,
		clientPublicKeyPEM: clientPublicKey,
		asymDecryption:     asymDecryption,
	}, nil
}

// there is no connection caching as of now
func (k *KASClient) makeRewrapRequest(ctx context.Context, keyAccess KeyAccess, policy string) (*kas.RewrapResponse, error) {
	rewrapRequest, err := k.getRewrapRequest(keyAccess, policy)
	if err != nil {
		return nil, err
	}
	grpcAddress, err := getGRPCAddress(keyAccess.KasURL)
	if err != nil {
		return nil, err
	}

	conn, err := grpc.Dial(grpcAddress, k.dialOptions...)
	if err != nil {
		return nil, fmt.Errorf("error connecting to sas: %w", err)
	}
	defer conn.Close()

	serviceClient := kas.NewAccessServiceClient(conn)

	response, err := serviceClient.Rewrap(ctx, rewrapRequest)
	if err != nil {
		return nil, fmt.Errorf("error making rewrap request: %w", err)
	}

	return response, nil
}

func (k *KASClient) unwrap(ctx context.Context, keyAccess KeyAccess, policy string) ([]byte, error) {
	response, err := k.makeRewrapRequest(ctx, keyAccess, policy)
	if err != nil {
		return nil, fmt.Errorf("error making request to kas: %w", err)
	}

	key, err := k.asymDecryption.Decrypt(response.GetEntityWrappedKey())
	if err != nil {
		return nil, fmt.Errorf("error decrypting payload from KAS: %w", err)
	}

	return key, nil
}

func (k *KASClient) getNanoTDFRewrapRequest(header string, kasURL string, pubKey string) (*kas.RewrapRequest, error) {
	kAccess := keyAccess{
		Header:        header,
		KeyAccessType: "remote",
		URL:           kasURL,
		Protocol:      "kas",
	}

	requestBody := requestBody{
		Algorithm:       "ec:secp256r1",
		KeyAccess:       kAccess,
		ClientPublicKey: pubKey,
	}

	requestBodyJSON, err := json.Marshal(requestBody)
	if err != nil {
		return nil, fmt.Errorf("Error marshaling request body: %w", err)
	}

	tok, err := jwt.NewBuilder().
		Claim("requestBody", string(requestBodyJSON)).
		IssuedAt(time.Now()).
		Expiration(time.Now().Add(secondsPerMinute * time.Second)).
		Build()

	if err != nil {
		return nil, fmt.Errorf("failed to create jwt: %w", err)
	}

	signedToken, err := k.accessTokenSource.MakeToken(func(key jwk.Key) ([]byte, error) {
		signed, err := jwt.Sign(tok, jwt.WithKey(key.Algorithm(), key))
		if err != nil {
			return nil, fmt.Errorf("error signing DPoP token: %w", err)
		}

		return signed, nil
	})

	if err != nil {
		return nil, fmt.Errorf("failed to sign the token: %w", err)
	}

	rewrapRequest := kas.RewrapRequest{
		SignedRequestToken: string(signedToken),
	}
	return &rewrapRequest, nil
}

func (k *KASClient) makeNanoTDFRewrapRequest(ctx context.Context, header string, kasURL string, pubKey string) (*kas.RewrapResponse, error) {
	rewrapRequest, err := k.getNanoTDFRewrapRequest(header, kasURL, pubKey)
	if err != nil {
		return nil, err
	}
	grpcAddress, err := getGRPCAddress(kasURL)
	if err != nil {
		return nil, err
	}

	conn, err := grpc.Dial(grpcAddress, k.dialOptions...)
	if err != nil {
		return nil, fmt.Errorf("error connecting to kas: %w", err)
	}
	defer conn.Close()

	serviceClient := kas.NewAccessServiceClient(conn)

	response, err := serviceClient.Rewrap(ctx, rewrapRequest)
	if err != nil {
		return nil, fmt.Errorf("error making rewrap request: %w", err)
	}

	return response, nil
}

<<<<<<< HEAD
func (k *KASClient) unwrapNanoTDF(ecMode ocrypto.ECCMode, header string, kasURL string) ([]byte, error) {
	keypair, err := ocrypto.NewECKeyPair(ecMode)
=======
func (k *KASClient) unwrapNanoTDF(ctx context.Context, header string, kasURL string) ([]byte, error) {
	keypair, err := ocrypto.NewECKeyPair(ocrypto.ECCModeSecp256r1)
>>>>>>> 685d8b5d
	if err != nil {
		return nil, fmt.Errorf("ocrypto.NewECKeyPair failed :%w", err)
	}

	publicKeyAsPem, err := keypair.PublicKeyInPemFormat()
	if err != nil {
		return nil, fmt.Errorf("ocrypto.NewECKeyPair.PublicKeyInPemFormat failed :%w", err)
	}

	privateKeyAsPem, err := keypair.PrivateKeyInPemFormat()
	if err != nil {
		return nil, fmt.Errorf("ocrypto.NewECKeyPair.PrivateKeyInPemFormat failed :%w", err)
	}

	response, err := k.makeNanoTDFRewrapRequest(ctx, header, kasURL, publicKeyAsPem)
	if err != nil {
		return nil, fmt.Errorf("error making request to kas: %w", err)
	}

	sessionKey, err := ocrypto.ComputeECDHKey([]byte(privateKeyAsPem), []byte(response.GetSessionPublicKey()))
	if err != nil {
		return nil, fmt.Errorf("ocrypto.ComputeECDHKey failed :%w", err)
	}

	sessionKey, err = ocrypto.CalculateHKDF(versionSalt(), sessionKey)
	if err != nil {
		return nil, fmt.Errorf("ocrypto.CalculateHKDF failed:%w", err)
	}

	aesGcm, err := ocrypto.NewAESGcm(sessionKey)
	if err != nil {
		return nil, fmt.Errorf("ocrypto.NewAESGcm failed:%w", err)
	}

	symmetricKey, err := aesGcm.Decrypt(response.GetEntityWrappedKey())
	if err != nil {
		return nil, fmt.Errorf("AesGcm.Decrypt failed:%w", err)
	}

	return symmetricKey, nil
}

func getGRPCAddress(kasURL string) (string, error) {
	parsedURL, err := url.Parse(kasURL)
	if err != nil {
		return "", fmt.Errorf("cannot parse kas url(%s): %w", kasURL, err)
	}

	// Needed to support buffconn for testing
	if parsedURL.Host == "" && parsedURL.Port() == "" {
		return "", nil
	}

	port := parsedURL.Port()
	// if port is empty, default to 443.
	if port == "" {
		port = "443"
	}

	return net.JoinHostPort(parsedURL.Hostname(), port), nil
}

func (k *KASClient) getRewrapRequest(keyAccess KeyAccess, policy string) (*kas.RewrapRequest, error) {
	requestBody := rewrapRequestBody{
		Policy:          policy,
		KeyAccess:       keyAccess,
		ClientPublicKey: k.clientPublicKeyPEM,
	}
	requestBodyJSON, err := json.Marshal(requestBody)
	if err != nil {
		return nil, fmt.Errorf("Error marshaling request body: %w", err)
	}

	tok, err := jwt.NewBuilder().
		Claim("requestBody", string(requestBodyJSON)).
		IssuedAt(time.Now()).
		Expiration(time.Now().Add(secondsPerMinute * time.Second)).
		Build()

	if err != nil {
		return nil, fmt.Errorf("failed to create jwt: %w", err)
	}

	signedToken, err := k.accessTokenSource.MakeToken(func(key jwk.Key) ([]byte, error) {
		signed, err := jwt.Sign(tok, jwt.WithKey(key.Algorithm(), key))
		if err != nil {
			return nil, fmt.Errorf("error signing DPoP token: %w", err)
		}

		return signed, nil
	})

	if err != nil {
		return nil, fmt.Errorf("failed to sign the token: %w", err)
	}

	rewrapRequest := kas.RewrapRequest{
		SignedRequestToken: string(signedToken),
	}
	return &rewrapRequest, nil
}

type kasKeyRequest struct {
	url, algorithm string
}

type timeStampedKASInfo struct {
	KASInfo
	time.Time
}

// Caches the most recent key info for a given KAS URL and algorithm
type kasKeyCache struct {
	c map[kasKeyRequest]timeStampedKASInfo
}

func newKasKeyCache() *kasKeyCache {
	return &kasKeyCache{make(map[kasKeyRequest]timeStampedKASInfo)}
}

func (c *kasKeyCache) clear() {
	c.c = make(map[kasKeyRequest]timeStampedKASInfo)
}

func (c *kasKeyCache) get(url, algorithm string) *KASInfo {
	cacheKey := kasKeyRequest{url, algorithm}
	now := time.Now()
	cv, ok := c.c[cacheKey]
	if !ok {
		return nil
	}
	ago := now.Add(-1 * time.Hour)
	if ago.After(cv.Time) {
		delete(c.c, cacheKey)
		return nil
	}
	return &cv.KASInfo
}

func (c *kasKeyCache) store(ki KASInfo) {
	cacheKey := kasKeyRequest{ki.URL, ki.Algorithm}
	c.c[cacheKey] = timeStampedKASInfo{ki, time.Now()}
}

func (s SDK) getPublicKey(url, algorithm string) (*KASInfo, error) {
	if cachedValue := s.kasKeyCache.get(url, algorithm); nil != cachedValue {
		return cachedValue, nil
	}
	grpcAddress, err := getGRPCAddress(url)
	if err != nil {
		return nil, err
	}
	conn, err := grpc.Dial(grpcAddress, s.dialOptions...)
	if err != nil {
		return nil, fmt.Errorf("error connecting to grpc service at %s: %w", url, err)
	}
	defer conn.Close()

	ctx := context.Background()
	serviceClient := kas.NewAccessServiceClient(conn)

	req := kas.PublicKeyRequest{
		Algorithm: algorithm,
	}
	if s.config.tdfFeatures.noKID {
		req.V = "1"
	}
	resp, err := serviceClient.PublicKey(ctx, &req)

	if err != nil {
		return nil, fmt.Errorf("error making request to KAS: %w", err)
	}

	kid := resp.GetKid()
	if s.config.tdfFeatures.noKID {
		kid = ""
	}

	ki := KASInfo{
		URL:       url,
		Algorithm: algorithm,
		KID:       kid,
		PublicKey: resp.GetPublicKey(),
	}
	s.kasKeyCache.store(ki)
	return &ki, nil
}<|MERGE_RESOLUTION|>--- conflicted
+++ resolved
@@ -181,13 +181,8 @@
 	return response, nil
 }
 
-<<<<<<< HEAD
-func (k *KASClient) unwrapNanoTDF(ecMode ocrypto.ECCMode, header string, kasURL string) ([]byte, error) {
-	keypair, err := ocrypto.NewECKeyPair(ecMode)
-=======
-func (k *KASClient) unwrapNanoTDF(ctx context.Context, header string, kasURL string) ([]byte, error) {
+func (k *KASClient) unwrapNanoTDF(ctx context.Context, ecMode ocrypto.ECCMode, header string, kasURL string) ([]byte, error) {
 	keypair, err := ocrypto.NewECKeyPair(ocrypto.ECCModeSecp256r1)
->>>>>>> 685d8b5d
 	if err != nil {
 		return nil, fmt.Errorf("ocrypto.NewECKeyPair failed :%w", err)
 	}
