--- conflicted
+++ resolved
@@ -374,15 +374,9 @@
 	}
 
 	return &Reader{
-<<<<<<< HEAD
 		tdfReader: tdfReader,
-		Manifest:  *manifestObj,
+		manifest:  *manifestObj,
 		unwrapper: unwrapper,
-=======
-		tdfReader:  tdfReader,
-		manifest:   *manifestObj,
-		authConfig: authConfig,
->>>>>>> 6a0017b4
 	}, nil
 }
 
@@ -614,16 +608,10 @@
 func (r *Reader) doPayloadKeyUnwrap() error { //nolint:gocognit
 	var unencryptedMetadata string
 	var payloadKey [kKeySize]byte
-<<<<<<< HEAD
-	policy := reader.Manifest.EncryptionInformation.Policy
-
-	for _, keyAccessObj := range reader.Manifest.EncryptionInformation.KeyAccessObjs {
-		wrappedKey, err := reader.unwrapper.Unwrap(keyAccessObj, policy)
-=======
+	policy := r.manifest.EncryptionInformation.Policy
+
 	for _, keyAccessObj := range r.manifest.EncryptionInformation.KeyAccessObjs {
-		requestBody := RequestBody{keyAccessObj, "", r.manifest.EncryptionInformation.Policy}
-		wrappedKey, err := rewrap(r.authConfig, &requestBody)
->>>>>>> 6a0017b4
+		wrappedKey, err := r.unwrapper.Unwrap(keyAccessObj, policy)
 		if err != nil {
 			return fmt.Errorf(" splitKey.rewrap failed:%w", err)
 		}
