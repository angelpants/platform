--- conflicted
+++ resolved
@@ -29,22 +29,6 @@
 )
 
 const (
-<<<<<<< HEAD
-	maxFileSizeSupported   = 68719476736 // 64gb
-	defaultMimeType        = "application/octet-stream"
-	tdfAsZip               = "zip"
-	gcmIvSize              = 12
-	aesBlockSize           = 16
-	hmacIntegrityAlgorithm = "HS256"
-	gmacIntegrityAlgorithm = "GMAC"
-	tdfZipReference        = "reference"
-	kKeySize               = 32
-	kWrapped               = "wrapped"
-	kKasProtocol           = "kas"
-	kSplitKeyType          = "split"
-	kGCMCipherAlgorithm    = "AES-256-GCM"
-	kGMACPayloadLength     = 16
-=======
 	maxFileSizeSupported    = 68719476736 // 64gb
 	defaultMimeType         = "application/octet-stream"
 	tdfAsZip                = "zip"
@@ -71,7 +55,6 @@
 	kPolicy                 = "policy"
 	kHmacIntegrityAlgorithm = "HS256"
 	kGmacIntegrityAlgorithm = "GMAC"
->>>>>>> d7e26425
 )
 
 type Reader struct {
@@ -92,24 +75,8 @@
 	payloadKey [kKeySize]byte
 }
 
-<<<<<<< HEAD
-// CreateTDF tdf
-func CreateTDF(tdfConfig TDFConfig, reader io.ReadSeeker, writer io.Writer) (*TDFObject, error) { //nolint:funlen, gocognit, lll
-=======
-type rewrapJWTClaims struct {
-	jwt.RegisteredClaims
-	Body string `json:"requestBody"`
-}
-
-type RequestBody struct {
-	KeyAccess       `json:"keyAccess"`
-	ClientPublicKey string `json:"clientPublicKey"`
-	Policy          string `json:"policy"`
-}
-
 // CreateTDF reads plain text from the given reader and saves it to the writer, subject to the given options
-func CreateTDF(writer io.Writer, reader io.ReadSeeker, opts ...TDFOption) (*TDFObject, error) { //nolint:funlen, gocognit, lll
->>>>>>> d7e26425
+func CreateTDF(writer io.Writer, reader io.ReadSeeker, unwrapper Unwrapper, opts ...TDFOption) (*TDFObject, error) { //nolint:funlen, gocognit, lll
 	inputSize, err := reader.Seek(0, io.SeekEnd)
 	if err != nil {
 		return nil, fmt.Errorf("readSeeker.Seek failed: %w", err)
@@ -127,6 +94,11 @@
 	tdfConfig, err := NewTDFConfig(opts...)
 	if err != nil {
 		return nil, fmt.Errorf("NewTDFConfig failed: %w", err)
+	}
+
+	err = getPublicKeys(unwrapper, tdfConfig)
+	if err != nil {
+		return nil, fmt.Errorf("error retrieving public keys: %w", err)
 	}
 
 	tdfObject := &TDFObject{}
@@ -749,148 +721,24 @@
 	}
 
 	return false, nil
-<<<<<<< HEAD
-=======
-}
-
-func handleKasRequest(kasPath string, body *RequestBody, authConfig AuthConfig) (*http.Response, error) {
-	kasURL := body.KasURL
-
-	requestBodyData, err := json.Marshal(body)
-	if err != nil {
-		return nil, fmt.Errorf("json.Marshal failed: %w", err)
-	}
-
-	claims := rewrapJWTClaims{
-		jwt.RegisteredClaims{
-			ExpiresAt: jwt.NewNumericDate(time.Now().Add(time.Minute)),
-			IssuedAt:  jwt.NewNumericDate(time.Now()),
-		},
-		string(requestBodyData),
-	}
-	token := jwt.NewWithClaims(jwt.SigningMethodRS256, claims)
-
-	signingRSAPrivateKey, err := jwt.ParseRSAPrivateKeyFromPEM([]byte(authConfig.signingPrivateKey))
-	if err != nil {
-		return nil, fmt.Errorf("jwt.ParseRSAPrivateKeyFromPEM failed: %w", err)
-	}
-
-	signedToken, err := token.SignedString(signingRSAPrivateKey)
-	if err != nil {
-		return nil, fmt.Errorf("jwt.SignedString failed: %w", err)
-	}
-
-	signedTokenRequestBody, err := json.Marshal(map[string]string{
-		kSignedRequestToken: signedToken,
-	})
-	if err != nil {
-		return nil, fmt.Errorf("json.Marshal failed: %w", err)
-	}
-
-	kasRequestURL, err := url.JoinPath(fmt.Sprintf("%v", kasURL), kasPath)
-	if err != nil {
-		return nil, fmt.Errorf("url.JoinPath failed: %w", err)
-	}
-	request, err := http.NewRequestWithContext(context.Background(), http.MethodPost, kasRequestURL,
-		bytes.NewBuffer(signedTokenRequestBody))
-	if err != nil {
-		return nil, fmt.Errorf("http.NewRequestWithContext failed: %w", err)
-	}
-
-	// add required headers
-	request.Header = http.Header{
-		kContentTypeKey:   {kContentTypeJSONValue},
-		kAuthorizationKey: {authConfig.authToken},
-		kAcceptKey:        {kContentTypeJSONValue},
-	}
-
-	client := &http.Client{}
-
-	response, err := client.Do(request)
-	if err != nil {
-		slog.Error("failed http request")
-		return nil, fmt.Errorf("http request failed: %w", err)
-	}
-
-	return response, nil
-}
-
-func rewrap(authConfig AuthConfig, requestBody *RequestBody) ([]byte, error) {
-	clientKeyPair, err := crypto.NewRSAKeyPair(tdf3KeySize)
-	if err != nil {
-		return nil, fmt.Errorf("crypto.NewRSAKeyPair failed: %w", err)
-	}
-
-	clientPubKey, err := clientKeyPair.PublicKeyInPemFormat()
-	if err != nil {
-		return nil, fmt.Errorf("crypto.PublicKeyInPemFormat failed: %w", err)
-	}
-	requestBody.ClientPublicKey = clientPubKey
-
-	clientPrivateKey, err := clientKeyPair.PrivateKeyInPemFormat()
-	if err != nil {
-		return nil, fmt.Errorf("crypto.PublicKeyInPemFormat failed: %w", err)
-	}
-
-	response, err := handleKasRequest(kRewrapV2, requestBody, authConfig)
-	defer func() {
-		if response == nil {
-			return
-		}
-		err := response.Body.Close()
-		if err != nil {
-			slog.Error("Fail to close HTTP response")
-		}
-	}()
-
-	if err != nil {
-		slog.Error("failed http request")
-		return nil, err
-	}
-	if response.StatusCode != kHTTPOk {
-		return nil, fmt.Errorf("http request failed status code:%d", response.StatusCode)
-	}
-
-	rewrapResponseBody, err := io.ReadAll(response.Body)
-	if err != nil {
-		return nil, fmt.Errorf("io.ReadAll failed: %w", err)
-	}
-
-	key, err := getWrappedKey(rewrapResponseBody, clientPrivateKey)
-	if err != nil {
-		return nil, fmt.Errorf("failed to unwrap the wrapped key:%w", err)
-	}
-
-	return key, nil
-}
-
-func getWrappedKey(rewrapResponseBody []byte, clientPrivateKey string) ([]byte, error) {
-	var data map[string]interface{}
-	err := json.Unmarshal(rewrapResponseBody, &data)
-	if err != nil {
-		return nil, fmt.Errorf("json.Unmarshal failed: %w", err)
-	}
-
-	entityWrappedKey, ok := data[kEntityWrappedKey]
-	if !ok {
-		return nil, fmt.Errorf("entityWrappedKey is missing in key access object")
-	}
-
-	asymDecrypt, err := crypto.NewAsymDecryption(clientPrivateKey)
-	if err != nil {
-		return nil, fmt.Errorf("crypto.NewAsymDecryption failed: %w", err)
-	}
-
-	entityWrappedKeyDecoded, err := crypto.Base64Decode([]byte(fmt.Sprintf("%v", entityWrappedKey)))
-	if err != nil {
-		return nil, fmt.Errorf("crypto.Base64Decode failed: %w", err)
-	}
-
-	key, err := asymDecrypt.Decrypt(entityWrappedKeyDecoded)
-	if err != nil {
-		return nil, fmt.Errorf("crypto.Decrypt failed: %w", err)
-	}
-
-	return key, nil
->>>>>>> d7e26425
+}
+
+func getPublicKeys(unwrapper Unwrapper, tdfConfig *TDFConfig) error {
+	newKasInfos := make([]KASInfo, 0)
+	for _, kasInfo := range tdfConfig.kasInfoList {
+		if kasInfo.publicKey == "" {
+			publicKey, err := unwrapper.GetRewrappingPublicKey(kasInfo)
+			if err != nil {
+				return err
+			}
+
+			kasInfo.publicKey = publicKey
+		}
+
+		newKasInfos = append(newKasInfos, kasInfo)
+	}
+
+	tdfConfig.kasInfoList = newKasInfos
+
+	return nil
 }